#!/usr/bin/env python3

# Copyright The OpenTelemetry Authors
#
# Licensed under the Apache License, Version 2.0 (the "License");
# you may not use this file except in compliance with the License.
# You may obtain a copy of the License at
#
#     http://www.apache.org/licenses/LICENSE-2.0
#
# Unless required by applicable law or agreed to in writing, software
# distributed under the License is distributed on an "AS IS" BASIS,
# WITHOUT WARRANTIES OR CONDITIONS OF ANY KIND, either express or implied.
# See the License for the specific language governing permissions and
# limitations under the License.

import ast
import logging
import os
import subprocess
import sys

import astor
from otel_packaging import (
    get_instrumentation_packages,
    root_path,
    scripts_path,
)

logging.basicConfig(level=logging.INFO)
logger = logging.getLogger("instrumentation_list_generator")

_template = """
{header}

# DO NOT EDIT. THIS FILE WAS AUTOGENERATED FROM INSTRUMENTATION PACKAGES.
# RUN `python scripts/generate_instrumentation_bootstrap.py` TO REGENERATE.

{source}
"""

_source_tmpl = """
libraries = {}
default_instrumentations = []
"""

gen_path = os.path.join(
    root_path,
    "opentelemetry-instrumentation",
    "src",
    "opentelemetry",
    "instrumentation",
    "bootstrap_gen.py",
)


packages_to_exclude = [
    # AWS Lambda instrumentation is excluded from the default list because it often
    # requires specific configurations and dependencies that may not be set up
    # in all environments. Instead, users who need AWS Lambda support can opt-in
    # by manually adding it to their environment.
    # See https://github.com/open-telemetry/opentelemetry-python-contrib/issues/2787
    "opentelemetry-instrumentation-aws-lambda",
<<<<<<< HEAD
    # Google GenAI instrumentation is currently excluded because it is still in early
    # development. This filter will get removed once it is further along in its
    # development lifecycle and ready to be included by default.
    "opentelemetry-instrumentation-google-genai",
=======
    "opentelemetry-instrumentation-vertexai",  # not released yet
]

# We should not put any version limit for instrumentations that are released independently
unversioned_packages = [
    "opentelemetry-instrumentation-openai-v2",
    "opentelemetry-instrumentation-vertexai",
>>>>>>> 72490eaf
]


def main():
    # pylint: disable=no-member
    default_instrumentations = ast.List(elts=[])
    libraries = ast.List(elts=[])
    for pkg in get_instrumentation_packages(
        unversioned_packages=unversioned_packages
    ):
        pkg_name = pkg.get("name")
        if pkg_name in packages_to_exclude:
            continue
        if not pkg["instruments"]:
            default_instrumentations.elts.append(ast.Str(pkg["requirement"]))
        for target_pkg in pkg["instruments"]:
            libraries.elts.append(
                ast.Dict(
                    keys=[ast.Str("library"), ast.Str("instrumentation")],
                    values=[ast.Str(target_pkg), ast.Str(pkg["requirement"])],
                )
            )

    tree = ast.parse(_source_tmpl)
    tree.body[0].value = libraries
    tree.body[1].value = default_instrumentations
    source = astor.to_source(tree)

    with open(
        os.path.join(scripts_path, "license_header.txt"), encoding="utf-8"
    ) as header_file:
        header = header_file.read()
        source = _template.format(header=header, source=source)

    with open(gen_path, "w", encoding="utf-8") as gen_file:
        gen_file.write(source)

    subprocess.run(
        [
            sys.executable,
            "scripts/eachdist.py",
            "format",
            "--path",
            "opentelemetry-instrumentation/src",
        ],
        check=True,
    )

    logger.info("generated %s", gen_path)


if __name__ == "__main__":
    main()<|MERGE_RESOLUTION|>--- conflicted
+++ resolved
@@ -53,7 +53,6 @@
     "bootstrap_gen.py",
 )
 
-
 packages_to_exclude = [
     # AWS Lambda instrumentation is excluded from the default list because it often
     # requires specific configurations and dependencies that may not be set up
@@ -61,12 +60,11 @@
     # by manually adding it to their environment.
     # See https://github.com/open-telemetry/opentelemetry-python-contrib/issues/2787
     "opentelemetry-instrumentation-aws-lambda",
-<<<<<<< HEAD
+
     # Google GenAI instrumentation is currently excluded because it is still in early
     # development. This filter will get removed once it is further along in its
     # development lifecycle and ready to be included by default.
     "opentelemetry-instrumentation-google-genai",
-=======
     "opentelemetry-instrumentation-vertexai",  # not released yet
 ]
 
@@ -74,7 +72,7 @@
 unversioned_packages = [
     "opentelemetry-instrumentation-openai-v2",
     "opentelemetry-instrumentation-vertexai",
->>>>>>> 72490eaf
+    "opentelemetry-instrumentation-google-genai",
 ]
 
 
