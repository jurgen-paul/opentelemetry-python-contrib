# Copyright The OpenTelemetry Authors
#
# Licensed under the Apache License, Version 2.0 (the "License");
# you may not use this file except in compliance with the License.
# You may obtain a copy of the License at
#
#     http://www.apache.org/licenses/LICENSE-2.0
#
# Unless required by applicable law or agreed to in writing, software
# distributed under the License is distributed on an "AS IS" BASIS,
# WITHOUT WARRANTIES OR CONDITIONS OF ANY KIND, either express or implied.
# See the License for the specific language governing permissions and
# limitations under the License.

import urllib.parse
from re import escape, sub
from typing import Dict, Sequence

from wrapt import ObjectProxy

from opentelemetry import context, trace

# pylint: disable=unused-import
# pylint: disable=E0611
from opentelemetry.context import _SUPPRESS_INSTRUMENTATION_KEY  # noqa: F401
from opentelemetry.propagate import extract
from opentelemetry.trace import Span, StatusCode
from opentelemetry.trace.propagation.tracecontext import (
    TraceContextTextMapPropagator,
)

propagator = TraceContextTextMapPropagator()

try:
    from opentelemetry.trace.propagation.tracecontext import (
        TraceContextTextMapPropagator,
    )

    propagator = TraceContextTextMapPropagator()
except ImportError:
    propagator = None


def extract_attributes_from_object(
    obj: any, attributes: Sequence[str], existing: Dict[str, str] = None
) -> Dict[str, str]:
    extracted = {}
    if existing:
        extracted.update(existing)
    for attr in attributes:
        value = getattr(obj, attr, None)
        if value is not None:
            extracted[attr] = str(value)
    return extracted


def http_status_to_status_code(
    status: int,
    allow_redirect: bool = True,
    server_span: bool = False,
) -> StatusCode:
    """Converts an HTTP status code to an OpenTelemetry canonical status code

    Args:
        status (int): HTTP status code
    """
    # See: https://github.com/open-telemetry/opentelemetry-specification/blob/main/specification/trace/semantic_conventions/http.md#status
    if not isinstance(status, int):
        return StatusCode.UNSET

    if status < 100:
        return StatusCode.ERROR
    if status <= 299:
        return StatusCode.UNSET
    if status <= 399 and allow_redirect:
        return StatusCode.UNSET
    if status <= 499 and server_span:
        return StatusCode.UNSET
    return StatusCode.ERROR


def unwrap(obj, attr: str):
    """Given a function that was wrapped by wrapt.wrap_function_wrapper, unwrap it

    Args:
        obj: Object that holds a reference to the wrapped function
        attr (str): Name of the wrapped function
    """
    func = getattr(obj, attr, None)
    if func and isinstance(func, ObjectProxy) and hasattr(func, "__wrapped__"):
        setattr(obj, attr, func.__wrapped__)


def _start_internal_or_server_span(
    tracer,
    span_name,
    start_time,
    context_carrier,
    context_getter,
    attributes=None,
):
    """Returns internal or server span along with the token which can be used by caller to reset context


    Args:
        tracer : tracer in use by given instrumentation library
        name (string): name of the span
        start_time : start time of the span
        context_carrier : object which contains values that are
            used to construct a Context. This object
            must be paired with an appropriate getter
            which understands how to extract a value from it.
        context_getter : an object which contains a get function that can retrieve zero
            or more values from the carrier and a keys function that can get all the keys
            from carrier.
    """

    token = ctx = span_kind = None
    if trace.get_current_span() is trace.INVALID_SPAN:
        ctx = extract(context_carrier, getter=context_getter)
        token = context.attach(ctx)
        span_kind = trace.SpanKind.SERVER
    else:
        ctx = context.get_current()
        span_kind = trace.SpanKind.INTERNAL
    span = tracer.start_span(
        name=span_name,
        context=ctx,
        kind=span_kind,
        start_time=start_time,
        attributes=attributes,
    )
    return span, token


<<<<<<< HEAD
def generate_sql_comment(**meta) -> str:
=======
def _generate_sql_comment(**meta) -> str:
>>>>>>> 9e2dbece
    """
    Return a SQL comment with comma delimited key=value pairs created from
    **meta kwargs.
    """
    key_value_delimiter = ","

    if not meta:  # No entries added.
        return ""

    # Sort the keywords to ensure that caching works and that testing is
    # deterministic. It eases visual inspection as well.
    return (
        " /*"
        + key_value_delimiter.join(
<<<<<<< HEAD
            f"{url_quote(key)}={url_quote(value)!r}"
=======
            f"{_url_quote(key)}={_url_quote(value)!r}"
>>>>>>> 9e2dbece
            for key, value in sorted(meta.items())
            if value is not None
        )
        + "*/"
    )


def url_quote(s):  # pylint: disable=invalid-name
    if not isinstance(s, (str, bytes)):
        return s
    quoted = urllib.parse.quote(s)
    # Since SQL uses '%' as a keyword, '%' is a by-product of url quoting
    # e.g. foo,bar --> foo%2Cbar
    # thus in our quoting, we need to escape it too to finally give
    #      foo,bar --> foo%%2Cbar
    return quoted.replace("%", "%%")


<<<<<<< HEAD
def get_opentelemetry_values():
=======
def _get_opentelemetry_values():
>>>>>>> 9e2dbece
    """
    Return the OpenTelemetry Trace and Span IDs if Span ID is set in the
    OpenTelemetry execution context.
    """
    # Insert the W3C TraceContext generated
    _headers = {}
    propagator.inject(_headers)
    return _headers


def _generate_opentelemetry_traceparent(span: Span) -> str:
    meta = {}
    _version = "00"
    _span_id = trace.format_span_id(span.context.span_id)
    _trace_id = trace.format_trace_id(span.context.trace_id)
    _flags = str(trace.TraceFlags.SAMPLED)
    _traceparent = _version + "-" + _trace_id + "-" + _span_id + "-" + _flags
    meta.update({"traceparent": _traceparent})
    return meta


def _python_path_without_directory(python_path, directory, path_separator):
    return sub(
        rf"{escape(directory)}{path_separator}(?!$)",
        "",
        python_path,)


def add_sql_comment(sql, **meta) -> str:
    comment = generate_sql_comment(**meta)
    sql = sql.rstrip()
    if sql[-1] == ';':
        sql = sql[:-1] + comment + ';'
    else:
       sql = sql + comment
    return sql<|MERGE_RESOLUTION|>--- conflicted
+++ resolved
@@ -30,15 +30,6 @@
 )
 
 propagator = TraceContextTextMapPropagator()
-
-try:
-    from opentelemetry.trace.propagation.tracecontext import (
-        TraceContextTextMapPropagator,
-    )
-
-    propagator = TraceContextTextMapPropagator()
-except ImportError:
-    propagator = None
 
 
 def extract_attributes_from_object(
@@ -133,11 +124,7 @@
     return span, token
 
 
-<<<<<<< HEAD
-def generate_sql_comment(**meta) -> str:
-=======
 def _generate_sql_comment(**meta) -> str:
->>>>>>> 9e2dbece
     """
     Return a SQL comment with comma delimited key=value pairs created from
     **meta kwargs.
@@ -152,11 +139,7 @@
     return (
         " /*"
         + key_value_delimiter.join(
-<<<<<<< HEAD
-            f"{url_quote(key)}={url_quote(value)!r}"
-=======
             f"{_url_quote(key)}={_url_quote(value)!r}"
->>>>>>> 9e2dbece
             for key, value in sorted(meta.items())
             if value is not None
         )
@@ -164,7 +147,7 @@
     )
 
 
-def url_quote(s):  # pylint: disable=invalid-name
+def _url_quote(s):  # pylint: disable=invalid-name
     if not isinstance(s, (str, bytes)):
         return s
     quoted = urllib.parse.quote(s)
@@ -175,11 +158,7 @@
     return quoted.replace("%", "%%")
 
 
-<<<<<<< HEAD
-def get_opentelemetry_values():
-=======
 def _get_opentelemetry_values():
->>>>>>> 9e2dbece
     """
     Return the OpenTelemetry Trace and Span IDs if Span ID is set in the
     OpenTelemetry execution context.
@@ -209,10 +188,10 @@
 
 
 def add_sql_comment(sql, **meta) -> str:
-    comment = generate_sql_comment(**meta)
+    comment = _generate_sql_comment(**meta)
     sql = sql.rstrip()
     if sql[-1] == ';':
         sql = sql[:-1] + comment + ';'
     else:
-       sql = sql + comment
+        sql = sql + comment
     return sql