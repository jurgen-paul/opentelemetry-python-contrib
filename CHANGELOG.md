--- conflicted
+++ resolved
@@ -7,17 +7,15 @@
 
 ## Unreleased
 
-<<<<<<< HEAD
 ### Added
 
 - `opentelemetry-instrumentation` Added Otel semantic convention opt-in mechanism
   ([#1987](https://github.com/open-telemetry/opentelemetry-python-contrib/pull/1987))
-=======
+
 ### Fixed
 
 - Fix version of Flask dependency `werkzeug`
   ([#1980](https://github.com/open-telemetry/opentelemetry-python-contrib/pull/1980))
->>>>>>> 7ac67443
 
 ## Version 1.20.0/0.41b0 (2023-09-01)
 
