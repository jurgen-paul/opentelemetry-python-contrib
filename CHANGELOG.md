--- conflicted
+++ resolved
@@ -7,12 +7,6 @@
 
 ## Unreleased
 
-<<<<<<< HEAD
-### Fixed
-
-- Fix `AttributeError` when AWS Lambda handler receives a list event
-  ([#1738](https://github.com/open-telemetry/opentelemetry-python-contrib/pull/1738))
-=======
 ### Added
 
 - Add `excluded_urls` functionality to `urllib` and `urllib3` instrumentations
@@ -20,7 +14,11 @@
 - Make Django request span attributes available for `start_span`. 
   ([#1730](https://github.com/open-telemetry/opentelemetry-python-contrib/pull/1730))
 
->>>>>>> 20d2cc31
+### Fixed
+
+- Fix `AttributeError` when AWS Lambda handler receives a list event
+  ([#1738](https://github.com/open-telemetry/opentelemetry-python-contrib/pull/1738))
+
 
 ## Version 1.17.0/0.38b0 (2023-03-22)
 
