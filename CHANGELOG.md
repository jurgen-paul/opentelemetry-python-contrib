# Changelog

All notable changes to this project will be documented in this file.

The format is based on [Keep a Changelog](https://keepachangelog.com/en/1.0.0/),
and this project adheres to [Semantic Versioning](https://semver.org/spec/v2.0.0.html).

## Unreleased

<<<<<<< HEAD
- Add metrics instrumentation for sqlalchemy
  ([#1645](https://github.com/open-telemetry/opentelemetry-python-contrib/pull/1645))
=======
### Added

>>>>>>> 74a8b902
- Add connection attributes to sqlalchemy connect span
  ([#1608](https://github.com/open-telemetry/opentelemetry-python-contrib/pull/1608))

### Fixed

- Fix Flask instrumentation to only close the span if it was created by the same thread.
  ([#1654](https://github.com/open-telemetry/opentelemetry-python-contrib/pull/1654))

## Version 1.16.0/0.37b0 (2023-02-17)

### Added

- Support `aio_pika` 9.x (([#1670](https://github.com/open-telemetry/opentelemetry-python-contrib/pull/1670])
- `opentelemetry-instrumentation-redis` Add `sanitize_query` config option to allow query sanitization.  ([#1572](https://github.com/open-telemetry/opentelemetry-python-contrib/pull/1572))
- `opentelemetry-instrumentation-elasticsearch` Add optional db.statement query sanitization.
  ([#1598](https://github.com/open-telemetry/opentelemetry-python-contrib/pull/1598))
- `opentelemetry-instrumentation-celery` Record exceptions as events on the span.
  ([#1573](https://github.com/open-telemetry/opentelemetry-python-contrib/pull/1573))
- Add metric instrumentation for urllib
  ([#1553](https://github.com/open-telemetry/opentelemetry-python-contrib/pull/1553))
- `opentelemetry/sdk/extension/aws` Implement [`aws.ecs.*`](https://github.com/open-telemetry/opentelemetry-specification/blob/main/specification/resource/semantic_conventions/cloud_provider/aws/ecs.md) and [`aws.logs.*`](https://opentelemetry.io/docs/reference/specification/resource/semantic_conventions/cloud_provider/aws/logs/) resource attributes in the `AwsEcsResourceDetector` detector when the ECS Metadata v4 is available
  ([#1212](https://github.com/open-telemetry/opentelemetry-python-contrib/pull/1212))
- `opentelemetry-instrumentation-aio-pika` Support `aio_pika` 8.x
  ([#1481](https://github.com/open-telemetry/opentelemetry-python-contrib/pull/1481))
- `opentelemetry-instrumentation-aws-lambda` Flush `MeterProvider` at end of function invocation.
  ([#1613](https://github.com/open-telemetry/opentelemetry-python-contrib/pull/1613))
- Fix aiohttp bug with unset `trace_configs`
  ([#1592](https://github.com/open-telemetry/opentelemetry-python-contrib/pull/1592))
- `opentelemetry-instrumentation-django` Allow explicit `excluded_urls` configuration through `instrument()`
  ([#1618](https://github.com/open-telemetry/opentelemetry-python-contrib/pull/1618))

### Fixed

- Fix TortoiseORM instrumentation `AttributeError: type object 'Config' has no attribute 'title'`
  ([#1575](https://github.com/open-telemetry/opentelemetry-python-contrib/pull/1575))
- Fix SQLAlchemy uninstrumentation
  ([#1581](https://github.com/open-telemetry/opentelemetry-python-contrib/pull/1581))
- `opentelemetry-instrumentation-grpc` Fix code()/details() of _OpentelemetryServicerContext.
  ([#1578](https://github.com/open-telemetry/opentelemetry-python-contrib/pull/1578))
- Fix aiopg instrumentation to work with aiopg < 2.0.0
  ([#1473](https://github.com/open-telemetry/opentelemetry-python-contrib/pull/1473))
- `opentelemetry-instrumentation-aws-lambda` Adds an option to configure `disable_aws_context_propagation` by
  environment variable: `OTEL_LAMBDA_DISABLE_AWS_CONTEXT_PROPAGATION`
  ([#1507](https://github.com/open-telemetry/opentelemetry-python-contrib/pull/1507))
- Fix pymongo to collect the property DB_MONGODB_COLLECTION
  ([#1555](https://github.com/open-telemetry/opentelemetry-python-contrib/pull/1555))
- `opentelemetry-instrumentation-asgi` Fix keys() in class ASGIGetter to correctly fetch values from carrier headers.
  ([#1435](https://github.com/open-telemetry/opentelemetry-python-contrib/pull/1435))
- mongo db - fix db statement capturing
  ([#1512](https://github.com/open-telemetry/opentelemetry-python-contrib/pull/1512))
- Add commit method for ConfluentKafkaInstrumentor's ProxiedConsumer
  ([#1656](https://github.com/open-telemetry/opentelemetry-python-contrib/pull/1656))

## Version 1.15.0/0.36b0 (2022-12-10)

- Add uninstrument test for sqlalchemy
  ([#1471](https://github.com/open-telemetry/opentelemetry-python-contrib/pull/1471))
- `opentelemetry-instrumentation-tortoiseorm` Initial release
  ([#685](https://github.com/open-telemetry/opentelemetry-python-contrib/pull/685))
- Add metric instrumentation for tornado
  ([#1252](https://github.com/open-telemetry/opentelemetry-python-contrib/pull/1252))
- `opentelemetry-instrumentation-aws-lambda` Add option to disable aws context propagation
  ([#1466](https://github.com/open-telemetry/opentelemetry-python-contrib/pull/1466))

### Added

- `opentelemetry-instrumentation-pymysql` Add tests for commit() and rollback().
  ([#1424](https://github.com/open-telemetry/opentelemetry-python-contrib/pull/1424))
- `opentelemetry-instrumentation-fastapi` Add support for regular expression matching and sanitization of HTTP headers.
  ([#1403](https://github.com/open-telemetry/opentelemetry-python-contrib/pull/1403))
- `opentelemetry-instrumentation-botocore` add support for `messaging.*` in the sqs extension.
  ([#1350](https://github.com/open-telemetry/opentelemetry-python-contrib/pull/1350))
- `opentelemetry-instrumentation-starlette` Add support for regular expression matching and sanitization of HTTP headers.
  ([#1404](https://github.com/open-telemetry/opentelemetry-python-contrib/pull/1404))
- `opentelemetry-instrumentation-botocore` Add support for SNS `publish` and `publish_batch`.
  ([#1409](https://github.com/open-telemetry/opentelemetry-python-contrib/pull/1409))
- Strip leading comments from SQL queries when generating the span name.
  ([#1434](https://github.com/open-telemetry/opentelemetry-python-contrib/pull/1434))
- `opentelemetry-instrumentation-confluent-kafka` Add support for the latest versions of the library.
  ([#1468](https://github.com/open-telemetry/opentelemetry-python-contrib/pull/1468))

### Fixed

- Fix bug in Urllib instrumentation - add status code to span attributes only if the status code is not None.
  ([#1430](https://github.com/open-telemetry/opentelemetry-python-contrib/pull/1430))
- `opentelemetry-instrumentation-aiohttp-client` Allow overriding of status in response hook.
  ([#1394](https://github.com/open-telemetry/opentelemetry-python-contrib/pull/1394))
- `opentelemetry-instrumentation-pymysql` Fix dbapi connection instrument wrapper has no _sock member.
  ([#1424](https://github.com/open-telemetry/opentelemetry-python-contrib/pull/1424))
- `opentelemetry-instrumentation-dbapi` Fix the check for the connection already being instrumented in instrument_connection().
  ([#1424](https://github.com/open-telemetry/opentelemetry-python-contrib/pull/1424))
- Remove db.name attribute from Redis instrumentation
  ([#1427](https://github.com/open-telemetry/opentelemetry-python-contrib/pull/1427))
- `opentelemetry-instrumentation-asgi` Fix target extraction for duration metric
  ([#1461](https://github.com/open-telemetry/opentelemetry-python-contrib/pull/1461))
- Add grpc.aio instrumentation to package entry points
  ([#1442](https://github.com/open-telemetry/opentelemetry-python-contrib/pull/1442))
- Fix a bug in SQLAlchemy instrumentation - support disabling enable_commenter variable
  ([#1440](https://github.com/open-telemetry/opentelemetry-python-contrib/pull/1440))

## Version 1.14.0/0.35b0 (2022-11-03)

### Deprecated

- `opentelemetry-distro` Deprecate `otlp_proto_grpc` and `otlp_proto_http` in favor of using
  `OTEL_EXPORTER_OTLP_TRACES_PROTOCOL` as according to specifications
  ([#1250](https://github.com/open-telemetry/opentelemetry-python-contrib/pull/1250))

### Added

- Capture common HTTP attributes from API Gateway proxy events in `opentelemetry-instrumentation-aws-lambda`
  ([#1233](https://github.com/open-telemetry/opentelemetry-python-contrib/pull/1233))
- Add metric instrumentation for tornado
  ([#1252](https://github.com/open-telemetry/opentelemetry-python-contrib/pull/1252))
- `opentelemetry-instrumentation-django` Fixed bug where auto-instrumentation fails when django is installed and settings are not configured.
  ([#1369](https://github.com/open-telemetry/opentelemetry-python-contrib/pull/1369))
- `opentelemetry-instrumentation-system-metrics` add supports to collect system thread count. ([#1339](https://github.com/open-telemetry/opentelemetry-python-contrib/pull/1339))
- `opentelemetry-exporter-richconsole` Fixing RichConsoleExpoter to allow multiple traces, fixing duplicate spans and include resources ([#1336](https://github.com/open-telemetry/opentelemetry-python-contrib/pull/1336))
- `opentelemetry-instrumentation-asgi` Add support for regular expression matching and sanitization of HTTP headers.
  ([#1333](https://github.com/open-telemetry/opentelemetry-python-contrib/pull/1333))
- `opentelemetry-instrumentation-asgi` metrics record target attribute (FastAPI only)
  ([#1323](https://github.com/open-telemetry/opentelemetry-python-contrib/pull/1323))
- `opentelemetry-instrumentation-wsgi` Add support for regular expression matching and sanitization of HTTP headers.
  ([#1402](https://github.com/open-telemetry/opentelemetry-python-contrib/pull/1402))
- Add support for py3.11
  ([#1415](https://github.com/open-telemetry/opentelemetry-python-contrib/pull/1415))
- `opentelemetry-instrumentation-django` Add support for regular expression matching and sanitization of HTTP headers.
  ([#1411](https://github.com/open-telemetry/opentelemetry-python-contrib/pull/1411))
- `opentelemetry-instrumentation-falcon` Add support for regular expression matching and sanitization of HTTP headers.
  ([#1412](https://github.com/open-telemetry/opentelemetry-python-contrib/pull/1412))
- `opentelemetry-instrumentation-flask` Add support for regular expression matching and sanitization of HTTP headers.
  ([#1413](https://github.com/open-telemetry/opentelemetry-python-contrib/pull/1413))
- `opentelemetry-instrumentation-pyramid` Add support for regular expression matching and sanitization of HTTP headers.
  ([#1414](https://github.com/open-telemetry/opentelemetry-python-contrib/pull/1414))
- `opentelemetry-instrumentation-grpc` Add support for grpc.aio Clients and Servers
  ([#1245](https://github.com/open-telemetry/opentelemetry-python-contrib/pull/1245))
- Add metric exporter for Prometheus Remote Write
  ([#1359](https://github.com/open-telemetry/opentelemetry-python-contrib/pull/1359))

### Fixed

- Fix bug in Falcon instrumentation
  ([#1377](https://github.com/open-telemetry/opentelemetry-python-contrib/pull/1377))
- `opentelemetry-instrumentation-asgi` Fix keys() in class ASGIGetter so it decodes the keys before returning them.
  ([#1333](https://github.com/open-telemetry/opentelemetry-python-contrib/pull/1333))
- `opentelemetry-instrumentation-asgi` Make ASGIGetter.get() compare all keys in a case insensitive manner.
  ([#1333](https://github.com/open-telemetry/opentelemetry-python-contrib/pull/1333))
- Use resp.text instead of resp.body for Falcon 3 to avoid a deprecation warning.
  ([#1412](https://github.com/open-telemetry/opentelemetry-python-contrib/pull/1412))

## Version 1.13.0/0.34b0 (2022-09-26)

- `opentelemetry-instrumentation-asyncpg` Fix high cardinality in the span name
  ([#1324](https://github.com/open-telemetry/opentelemetry-python-contrib/pull/1324))

### Added

- `opentelemetry-instrumentation-grpc` add supports to filter requests to instrument.
  ([#1241](https://github.com/open-telemetry/opentelemetry-python-contrib/pull/1241))
- Flask sqlalchemy psycopg2 integration
  ([#1224](https://github.com/open-telemetry/opentelemetry-python-contrib/pull/1224))
- Add metric instrumentation in Falcon
  ([#1230](https://github.com/open-telemetry/opentelemetry-python-contrib/pull/1230))
- Add metric instrumentation in fastapi
  ([#1199](https://github.com/open-telemetry/opentelemetry-python-contrib/pull/1199))
- Add metric instrumentation in Pyramid
  ([#1242](https://github.com/open-telemetry/opentelemetry-python-contrib/pull/1242))
- `opentelemetry-util-http` Add support for sanitizing HTTP header values.
  ([#1253](https://github.com/open-telemetry/opentelemetry-python-contrib/pull/1253))
- Add metric instrumentation in starlette
  ([#1327](https://github.com/open-telemetry/opentelemetry-python-contrib/pull/1327))


### Fixed

- `opentelemetry-instrumentation-kafka-python`: wait for metadata
  ([#1260](https://github.com/open-telemetry/opentelemetry-python-contrib/pull/1260))
- `opentelemetry-instrumentation-boto3sqs` Make propagation compatible with other SQS instrumentations, add 'messaging.url' span attribute, and fix missing package dependencies.
  ([#1234](https://github.com/open-telemetry/opentelemetry-python-contrib/pull/1234))
- `opentelemetry-instrumentation-pymongo` Change span names to not contain queries but only database name and command name
  ([#1247](https://github.com/open-telemetry/opentelemetry-python-contrib/pull/1247))
- restoring metrics in django framework
  ([#1208](https://github.com/open-telemetry/opentelemetry-python-contrib/pull/1208))
- `opentelemetry-instrumentation-aiohttp-client` Fix producing additional spans with each newly created ClientSession
- ([#1246](https://github.com/open-telemetry/opentelemetry-python-contrib/pull/1246))
- Add _is_opentelemetry_instrumented check in _InstrumentedFastAPI class
  ([#1313](https://github.com/open-telemetry/opentelemetry-python-contrib/pull/1313))
- Fix uninstrumentation of existing app instances in FastAPI
  ([#1258](https://github.com/open-telemetry/opentelemetry-python-contrib/pull/1258))
- Fix uninstrumentation of existing app instances in falcon
  ([#1341]https://github.com/open-telemetry/opentelemetry-python-contrib/pull/1341)

## Version 1.12.0/0.33b0 (2022-08-08)

- Adding multiple db connections support for django-instrumentation's sqlcommenter
  ([#1187](https://github.com/open-telemetry/opentelemetry-python-contrib/pull/1187))
- SQLCommenter semicolon bug fix
  ([#1200](https://github.com/open-telemetry/opentelemetry-python-contrib/pull/1200/files))
- Adding sqlalchemy native tags in sqlalchemy commenter
  ([#1206](https://github.com/open-telemetry/opentelemetry-python-contrib/pull/1206))
- Add psycopg2 native tags to sqlcommenter
  ([#1203](https://github.com/open-telemetry/opentelemetry-python-contrib/pull/1203))

### Added
- `opentelemetry-instrumentation-redis` add support to instrument RedisCluster clients
  ([#1177](https://github.com/open-telemetry/opentelemetry-python-contrib/pull/1177))
- `opentelemetry-instrumentation-sqlalchemy` Added span for the connection phase ([#1133](https://github.com/open-telemetry/opentelemetry-python-contrib/issues/1133))
- Add metric instrumentation in asgi
  ([#1197](https://github.com/open-telemetry/opentelemetry-python-contrib/pull/1197))
- Add metric instumentation for flask
  ([#1186](https://github.com/open-telemetry/opentelemetry-python-contrib/pull/1186))
- Add a test for asgi using NoOpTracerProvider
  ([#1367](https://github.com/open-telemetry/opentelemetry-python-contrib/pull/1367))

## [1.12.0rc2-0.32b0](https://github.com/open-telemetry/opentelemetry-python/releases/tag/v1.12.0rc2-0.32b0) - 2022-07-01


- Pyramid: Only categorize 500s server exceptions as errors
  ([#1037](https://github.com/open-telemetry/opentelemetry-python-contrib/issues/1037))

### Fixed
- Fix bug in system metrics by checking their configuration
  ([#1129](https://github.com/open-telemetry/opentelemetry-python-contrib/pull/1129))
- Adding escape call to fix [auto-instrumentation not producing spans on Windows](https://github.com/open-telemetry/opentelemetry-python/issues/2703).
  ([#1100](https://github.com/open-telemetry/opentelemetry-python-contrib/pull/1100))
- `opentelemetry-instrumentation-grpc` narrow protobuf dependency to exclude protobuf >= 4
  ([#1109](https://github.com/open-telemetry/opentelemetry-python-contrib/pull/1109))
- cleanup type hints for textmap `Getter` and `Setter` classes
- Suppressing downstream HTTP instrumentation to avoid [extra spans](https://github.com/open-telemetry/opentelemetry-python-contrib/issues/930)
  ([#1116](https://github.com/open-telemetry/opentelemetry-python-contrib/pull/1116))
- fixed typo in `system.network.io` metric configuration
  ([#1135](https://github.com/open-telemetry/opentelemetry-python-contrib/pull/1135))


### Added
- `opentelemetry-instrumentation-aiohttp-client` Add support for optional custom trace_configs argument.
  ([1079](https://github.com/open-telemetry/opentelemetry-python-contrib/pull/1079))
- `opentelemetry-instrumentation-sqlalchemy` add support to instrument multiple engines
  ([#1132](https://github.com/open-telemetry/opentelemetry-python-contrib/pull/1132))
- `opentelemetry-instrumentation-logging` add log hook support
  ([#1117](https://github.com/open-telemetry/opentelemetry-python-contrib/pull/1117))
- `opentelemetry-instrumentation-remoulade` Initial release
  ([#1082](https://github.com/open-telemetry/opentelemetry-python-contrib/pull/1082))
- Added `opentelemetry-instrumention-confluent-kafka`
  ([#1111](https://github.com/open-telemetry/opentelemetry-python-contrib/pull/1111))
- Set otlp-proto-grpc as the default metrics exporter for auto-instrumentation
  ([#1127](https://github.com/open-telemetry/opentelemetry-python-contrib/pull/1127))
- Add metric instrumentation for WSGI
  ([#1128](https://github.com/open-telemetry/opentelemetry-python-contrib/pull/1128))
- Add metric instrumentation for Urllib3
  ([#1198](https://github.com/open-telemetry/opentelemetry-python-contrib/pull/1198))
- `opentelemetry-instrumentation-aio-pika` added RabbitMQ aio-pika module instrumentation.
  ([#1095](https://github.com/open-telemetry/opentelemetry-python-contrib/pull/1095))
- `opentelemetry-instrumentation-requests` Restoring metrics in requests
  ([#1110](https://github.com/open-telemetry/opentelemetry-python-contrib/pull/1110))
- Integrated sqlcommenter plugin into opentelemetry-instrumentation-django
  ([#896](https://github.com/open-telemetry/opentelemetry-python-contrib/pull/896))


## Version 1.12.0rc1/0.31b0 (2022-05-17)

### Fixed
- `opentelemetry-instrumentation-aiohttp-client` make span attributes available to sampler
  ([#1072](https://github.com/open-telemetry/opentelemetry-python-contrib/pull/1072))
- `opentelemetry-instrumentation-aws-lambda` Fixed an issue - in some rare cases (API GW proxy integration test)
  headers are set to None, breaking context propagators.
  ([#1055](https://github.com/open-telemetry/opentelemetry-python-contrib/pull/1055))
- Refactoring custom header collection API for consistency
  ([#1064](https://github.com/open-telemetry/opentelemetry-python-contrib/pull/1064))
- `opentelemetry-instrumentation-sqlalchemy` will correctly report `otel.library.name`
  ([#1086](https://github.com/open-telemetry/opentelemetry-python-contrib/pull/1086))
- `opentelemetry-sdk-extension-aws` change timeout for AWS EC2 and EKS metadata requests from 1000 seconds and 2000 seconds to 1 second

### Added
- `opentelemetry-instrument` and `opentelemetry-bootstrap` now include a `--version` flag
  ([#1065](https://github.com/open-telemetry/opentelemetry-python-contrib/pull/1065))
- `opentelemetry-instrumentation-redis` now instruments asynchronous Redis clients, if the installed redis-py includes async support (>=4.2.0).
  ([#1076](https://github.com/open-telemetry/opentelemetry-python-contrib/pull/1076))
- `opentelemetry-instrumentation-boto3sqs` added AWS's SQS instrumentation.
  ([#1081](https://github.com/open-telemetry/opentelemetry-python-contrib/pull/1081))


## Version 1.11.1/0.30b1 (2022-04-21)

### Added
- `opentelemetry-instrumentation-starlette` Capture custom request/response headers in span attributes
  ([#1046](https://github.com/open-telemetry/opentelemetry-python-contrib/pull/1046))

### Fixed
- Prune autoinstrumentation sitecustomize module directory from PYTHONPATH immediately
  ([#1066](https://github.com/open-telemetry/opentelemetry-python-contrib/pull/1066))


## Version 1.11.0/0.30b0 (2022-04-18)

### Fixed
- `opentelemetry-instrumentation-pyramid` Fixed which package is the correct caller in _traced_init.
  ([#830](https://github.com/open-telemetry/opentelemetry-python-contrib/pull/830))
- `opentelemetry-instrumentation-tornado` Fix Tornado errors mapping to 500
  ([#1048](https://github.com/open-telemetry/opentelemetry-python-contrib/pull/1048))
- `opentelemetry-instrumentation-urllib` make span attributes available to sampler
  ([1014](https://github.com/open-telemetry/opentelemetry-python-contrib/pull/1014))
- `opentelemetry-instrumentation-flask` Fix non-recording span bug
  ([#999](https://github.com/open-telemetry/opentelemetry-python-contrib/pull/999))
- `opentelemetry-instrumentation-tornado` Fix non-recording span bug
  ([#999](https://github.com/open-telemetry/opentelemetry-python-contrib/pull/999))

### Added

- `opentelemetry-instrumentation-fastapi` Capture custom request/response headers in span attributes
  ([#1032](https://github.com/open-telemetry/opentelemetry-python-contrib/pull/1032))
- `opentelemetry-instrumentation-django` Capture custom request/response headers in span attributes
  ([#1024](https://github.com/open-telemetry/opentelemetry-python-contrib/pull/1024))
- `opentelemetry-instrumentation-asgi` Capture custom request/response headers in span attributes
  ([#1004](https://github.com/open-telemetry/opentelemetry-python-contrib/pull/1004))
- `opentelemetry-instrumentation-psycopg2` extended the sql commenter support of dbapi into psycopg2
  ([#940](https://github.com/open-telemetry/opentelemetry-python-contrib/pull/940))
- `opentelemetry-instrumentation-falcon` Add support for falcon==1.4.1
  ([#1000](https://github.com/open-telemetry/opentelemetry-python-contrib/pull/1000))
- `opentelemetry-instrumentation-falcon` Falcon: Capture custom request/response headers in span attributes
  ([#1003](https://github.com/open-telemetry/opentelemetry-python-contrib/pull/1003))
- `opentelemetry-instrumentation-elasticsearch` no longer creates unique span names by including search target, replaces them with `<target>` and puts the value in attribute `elasticsearch.target`
  ([#1018](https://github.com/open-telemetry/opentelemetry-python-contrib/pull/1018))
- `opentelemetry-instrumentation-pyramid` Handle non-HTTPException exceptions
  ([#1001](https://github.com/open-telemetry/opentelemetry-python-contrib/pull/1001))
- `opentelemetry-instrumentation-system-metrics` restore `SystemMetrics` instrumentation as `SystemMetricsInstrumentor`
  ([#1012](https://github.com/open-telemetry/opentelemetry-python-contrib/pull/1012))
- `opentelemetry-instrumentation-pyramid` Pyramid: Capture custom request/response headers in span attributes
  ([#1022](https://github.com/open-telemetry/opentelemetry-python-contrib/pull/1022))


## Version 1.10.0/0.29b0 (2022-03-10)

- `opentelemetry-instrumentation-wsgi` Capture custom request/response headers in span attributes
  ([#925](https://github.com/open-telemetry/opentelemetry-python-contrib/pull/925))
- `opentelemetry-instrumentation-flask` Flask: Capture custom request/response headers in span attributes
  ([#952](https://github.com/open-telemetry/opentelemetry-python-contrib/pull/952))
- `opentelemetry-instrumentation-tornado` Tornado: Capture custom request/response headers in span attributes
  ([#950](https://github.com/open-telemetry/opentelemetry-python-contrib/pull/950))

### Added

- `opentelemetry-instrumentation-aws-lambda` `SpanKind.SERVER` by default, add more cases for `SpanKind.CONSUMER` services. ([#926](https://github.com/open-telemetry/opentelemetry-python-contrib/pull/926))
- `opentelemetry-instrumentation-sqlalchemy` added experimental sql commenter capability
   ([#924](https://github.com/open-telemetry/opentelemetry-python-contrib/pull/924))
- `opentelemetry-contrib-instrumentations` added new meta-package that installs all contrib instrumentations.
  ([#681](https://github.com/open-telemetry/opentelemetry-python-contrib/pull/681))
- `opentelemetry-instrumentation-dbapi` add experimental sql commenter capability
  ([#908](https://github.com/open-telemetry/opentelemetry-python-contrib/pull/908))
- `opentelemetry-instrumentation-requests` make span attribute available to samplers
  ([#931](https://github.com/open-telemetry/opentelemetry-python-contrib/pull/931))
- `opentelemetry-datadog-exporter` add deprecation note to example.
  ([#900](https://github.com/open-telemetry/opentelemetry-python-contrib/pull/900))

### Fixed

- `opentelemetry-instrumentation-dbapi` Changed the format of traceparent id.
  ([#941](https://github.com/open-telemetry/opentelemetry-python-contrib/pull/941))
- `opentelemetry-instrumentation-logging` retrieves service name defensively.
  ([#890](https://github.com/open-telemetry/opentelemetry-python-contrib/pull/890))
- `opentelemetry-instrumentation-wsgi` WSGI: Conditionally create SERVER spans
  ([#903](https://github.com/open-telemetry/opentelemetry-python-contrib/pull/903))
- `opentelemetry-instrumentation-falcon` Safer patching mechanism
  ([#895](https://github.com/open-telemetry/opentelemetry-python-contrib/pull/895))
- `opentelemetry-instrumentation-kafka-python` Fix topic extraction
  ([#949](https://github.com/open-telemetry/opentelemetry-python-contrib/pull/949))

### Changed

- `opentelemetry-instrumentation-pymemcache` should run against newer versions of pymemcache.
  ([#935](https://github.com/open-telemetry/opentelemetry-python-contrib/pull/935))

## Version 1.9.1/0.28b1 (2022-01-29)

### Fixed

- `opentelemetry-instrumentation-pika` requires `packaging` dependency

- `opentelemetry-instrumentation-tornado` Tornado: Conditionally create SERVER spans
  ([#889](https://github.com/open-telemetry/opentelemetry-python-contrib/pull/889))

## Version 1.9.0/0.28b0 (2022-01-26)


### Added

- `opentelemetry-instrumentation-pyramid` Pyramid: Conditionally create SERVER spans
  ([#869](https://github.com/open-telemetry/opentelemetry-python-contrib/pull/869))
- `opentelemetry-instrumentation-grpc` added `trailing_metadata` to _OpenTelemetryServicerContext.
  ([#871](https://github.com/open-telemetry/opentelemetry-python-contrib/pull/871))
- `opentelemetry-instrumentation-asgi` now returns a `traceresponse` response header.
  ([#817](https://github.com/open-telemetry/opentelemetry-python-contrib/pull/817))
- `opentelemetry-instrumentation-kafka-python` added kafka-python module instrumentation.
  ([#814](https://github.com/open-telemetry/opentelemetry-python-contrib/pull/814))
- `opentelemetry-instrumentation-falcon` Falcon: Conditionally create SERVER spans
  ([#867](https://github.com/open-telemetry/opentelemetry-python-contrib/pull/867))
- `opentelemetry-instrumentation-pymongo` now supports `pymongo v4`
  ([#876](https://github.com/open-telemetry/opentelemetry-python-contrib/pull/876))

- `opentelemetry-instrumentation-httpx` now supports versions higher than `0.19.0`.
  ([#866](https://github.com/open-telemetry/opentelemetry-python-contrib/pull/866))

### Fixed

- `opentelemetry-instrumentation-django` Django: Conditionally create SERVER spans
  ([#832](https://github.com/open-telemetry/opentelemetry-python-contrib/pull/832))
- `opentelemetry-instrumentation-flask` Flask: Conditionally create SERVER spans
  ([#828](https://github.com/open-telemetry/opentelemetry-python-contrib/pull/828))
- `opentelemetry-instrumentation-celery` Celery: Support partial task time limit
  ([#846](https://github.com/open-telemetry/opentelemetry-python-contrib/issues/846))
- `opentelemetry-instrumentation-asgi` ASGI: Conditionally create SERVER spans
  ([#843](https://github.com/open-telemetry/opentelemetry-python-contrib/pull/843))
- `opentelemetry-instrumentation-django` Django: fix issue preventing detection of MIDDLEWARE_CLASSES
- `opentelemetry-instrumentation-sqlite3` Instrumentation now works with `dbapi2.connect`
- `opentelemetry-instrumentation-kafka` Kafka: safe kafka partition extraction
  ([#872](https://github.com/open-telemetry/opentelemetry-python-contrib/pull/872))
- `opentelemetry-instrumentation-aiohttp-client` aiohttp: Correct url filter input type
  ([#843](https://github.com/open-telemetry/opentelemetry-python-contrib/pull/864))

- `opentelemetry-instrumentation-aiohttp-client` aiohttp: Remove `span_name` from docs
  ([#857](https://github.com/open-telemetry/opentelemetry-python-contrib/issues/857))


## Version 1.8.0/0.27b0 (2021-12-17)

### Added

- `opentelemetry-instrumentation-aws-lambda` Adds support for configurable flush timeout  via `OTEL_INSTRUMENTATION_AWS_LAMBDA_FLUSH_TIMEOUT` property. ([#825](https://github.com/open-telemetry/opentelemetry-python-contrib/pull/825))
- `opentelemetry-instrumentation-pika` Adds support for versions between `0.12.0` to `1.0.0`. ([#837](https://github.com/open-telemetry/opentelemetry-python-contrib/pull/837))

### Fixed

- `opentelemetry-instrumentation-urllib` Fixed an error on unexpected status values.
  ([#823](https://github.com/open-telemetry/opentelemetry-python-contrib/pull/823))

- `opentelemetry-exporter-richconsole` Fixed attribute error on parentless spans.
  ([#782](https://github.com/open-telemetry/opentelemetry-python-contrib/pull/782))

- `opentelemetry-instrumentation-tornado` Add support instrumentation for Tornado 5.1.1
  ([#812](https://github.com/open-telemetry/opentelemetry-python-contrib/pull/812))

## Version 1.7.1/0.26b1 (2021-11-11)

### Added

- `opentelemetry-instrumentation-aws-lambda` Add instrumentation for AWS Lambda Service - pkg metadata files (Part 1/2)
  ([#739](https://github.com/open-telemetry/opentelemetry-python-contrib/pull/739))
- Add support for Python 3.10
  ([#742](https://github.com/open-telemetry/opentelemetry-python-contrib/pull/742))
- Pass in auto-instrumentation version to configurator
  ([#783](https://github.com/open-telemetry/opentelemetry-python-contrib/pull/783))
- `opentelemetry-instrumentation` Add `setuptools` to `install_requires`
  ([#781](https://github.com/open-telemetry/opentelemetry-python-contrib/pull/781))
- `opentelemetry-instrumentation-aws-lambda` Add instrumentation for AWS Lambda Service - Implementation (Part 2/2)
  ([#777](https://github.com/open-telemetry/opentelemetry-python-contrib/pull/777))
- `opentelemetry-instrumentation-pymongo` Add `request_hook`, `response_hook` and `failed_hook` callbacks passed as arguments to the instrument method
  ([#793](https://github.com/open-telemetry/opentelemetry-python-contrib/pull/793))
- `opentelemetry-instrumentation-pymysql` Add support for PyMySQL 1.x series
  ([#792](https://github.com/open-telemetry/opentelemetry-python-contrib/pull/792))
- Add support for generic OTEL_PYTHON_EXCLUDED_URLS variable
  ([#790](https://github.com/open-telemetry/opentelemetry-python-contrib/pull/790))

### Fixed

- `opentelemetry-instrumentation-asgi` now explicitly depends on asgiref as it uses the package instead of instrumenting it.
  ([#765](https://github.com/open-telemetry/opentelemetry-python-contrib/pull/765))
- `opentelemetry-instrumentation-pika` now propagates context to basic_consume callback
  ([#766](https://github.com/open-telemetry/opentelemetry-python-contrib/pull/766))
- `opentelemetry-instrumentation-falcon` Dropped broken support for Python 3.4.
  ([#774](https://github.com/open-telemetry/opentelemetry-python-contrib/pull/774))
- `opentelemetry-instrumentation-django` Fixed carrier usage on ASGI requests.
  ([#767](https://github.com/open-telemetry/opentelemetry-python-contrib/pull/767))
- Don't set Span Status on 4xx http status code for SpanKind.SERVER spans
  ([#776](https://github.com/open-telemetry/opentelemetry-python-contrib/pull/776))
- `opentelemetry-instrumentation-django` Fixed instrumentation and tests for all Django major versions.
  ([#780](https://github.com/open-telemetry/opentelemetry-python-contrib/pull/780))

## Version 1.6.2/0.25b2 (2021-10-19)

- `opentelemetry-instrumentation-sqlalchemy` Fix PostgreSQL instrumentation for Unix sockets
  ([#761](https://github.com/open-telemetry/opentelemetry-python-contrib/pull/761))

### Changed

- `opentelemetry-sdk-extension-aws` & `opentelemetry-propagator-aws` Release AWS Python SDK Extension as 2.0.1 and AWS Propagator as 1.0.1
  ([#753](https://github.com/open-telemetry/opentelemetry-python-contrib/pull/753))
- `opentelemetry-instrumentation-pika` Add `_decorate_basic_consume` to ensure post instrumentation `basic_consume` calls are also instrumented.
  ([#759](https://github.com/open-telemetry/opentelemetry-python-contrib/pull/759))
- Consolidate instrumentation documentation in docstrings
  ([#754](https://github.com/open-telemetry/opentelemetry-python-contrib/pull/754))

### Fixed

- `opentelemetry-distro` uses the correct entrypoint name which was updated in the core release of 1.6.0 but the distro was not updated with it
  ([#755](https://github.com/open-telemetry/opentelemetry-python-contrib/pull/755))

### Added
- `opentelemetry-instrumentation-pika` Add `publish_hook` and `consume_hook` callbacks passed as arguments to the instrument method
  ([#763](https://github.com/open-telemetry/opentelemetry-python-contrib/pull/763))


## Version 1.6.1/0.25b1 (2021-10-18)

### Changed
- `opentelemetry-util-http` no longer contains an instrumentation entrypoint and will not be loaded
  automatically by the auto instrumentor.
  ([#745](https://github.com/open-telemetry/opentelemetry-python-contrib/pull/745))
- `opentelemetry-instrumentation-pika` Bugfix use properties.headers. It will prevent the header injection from raising.
  ([#740](https://github.com/open-telemetry/opentelemetry-python-contrib/pull/740))
- `opentelemetry-instrumentation-botocore` Add extension for DynamoDB
  ([#735](https://github.com/open-telemetry/opentelemetry-python-contrib/pull/735))
- `opentelemetry-sdk-extension-aws` & `opentelemetry-propagator-aws` Remove unnecessary dependencies on `opentelemetry-test`
  ([#752](https://github.com/open-telemetry/opentelemetry-python-contrib/pull/752))
- `opentelemetry-instrumentation-botocore` Add Lambda extension
  ([#760](https://github.com/open-telemetry/opentelemetry-python-contrib/pull/760))

## Version 1.6.0/0.25b0 (2021-10-13)
### Added
- `opentelemetry-sdk-extension-aws` Release AWS Python SDK Extension as 1.0.0
  ([#667](https://github.com/open-telemetry/opentelemetry-python-contrib/pull/667))
- `opentelemetry-instrumentation-urllib3`, `opentelemetry-instrumentation-requests`
  The `net.peer.ip` attribute is set to the IP of the connected HTTP server or proxy
  using a new instrumentor in `opententelemetry-util-http`
  ([#661](https://github.com/open-telemetry/opentelemetry-python-contrib/pull/661))
- `opentelemetry-instrumentation-pymongo` Add check for suppression key in PyMongo.
  ([#736](https://github.com/open-telemetry/opentelemetry-python-contrib/pull/736))
- `opentelemetry-instrumentation-elasticsearch` Added `response_hook` and `request_hook` callbacks
  ([#670](https://github.com/open-telemetry/opentelemetry-python-contrib/pull/670))
- `opentelemetry-instrumentation-redis` added request_hook and response_hook callbacks passed as arguments to the instrument method.
  ([#669](https://github.com/open-telemetry/opentelemetry-python-contrib/pull/669))
- `opentelemetry-instrumentation-botocore` add `request_hook` and `response_hook` callbacks
  ([679](https://github.com/open-telemetry/opentelemetry-python-contrib/pull/679))
- `opentelemetry-exporter-richconsole` Initial release
  ([#686](https://github.com/open-telemetry/opentelemetry-python-contrib/pull/686))
- `opentelemetry-instrumentation-elasticsearch` no longer creates unique span names by including document IDs, replaces them with `:id` and puts the value in attribute `elasticsearch.id`
  ([#705](https://github.com/open-telemetry/opentelemetry-python-contrib/pull/705))
- `opentelemetry-instrumentation-tornado` now sets `http.client_ip` and `tornado.handler` attributes
  ([#706](https://github.com/open-telemetry/opentelemetry-python-contrib/pull/706))
- `opentelemetry-instrumentation-requests` added exclude urls functionality
  ([#714](https://github.com/open-telemetry/opentelemetry-python-contrib/pull/714))
- `opentelemetry-instrumentation-django` Add ASGI support
  ([#391](https://github.com/open-telemetry/opentelemetry-python-contrib/pull/391))

### Changed
- `opentelemetry-instrumentation-flask` Fix `RuntimeError: Working outside of request context`
  ([#734](https://github.com/open-telemetry/opentelemetry-python-contrib/pull/734))
- `opentelemetry-propagators-aws-xray` Rename `AwsXRayFormat` to `AwsXRayPropagator`
  ([#729](https://github.com/open-telemetry/opentelemetry-python-contrib/pull/729))
- `opentelemetry-instrumentation-sqlalchemy` Respect provided tracer provider when instrumenting SQLAlchemy
  ([#728](https://github.com/open-telemetry/opentelemetry-python-contrib/pull/728))
- `opentelemetry-sdk-extension-aws` Move AWS X-Ray Propagator into its own `opentelemetry-propagators-aws` package
  ([#720](https://github.com/open-telemetry/opentelemetry-python-contrib/pull/720))
- `opentelemetry-instrumentation-sqlalchemy` Added `packaging` dependency
  ([#713](https://github.com/open-telemetry/opentelemetry-python-contrib/pull/713))
- `opentelemetry-instrumentation-jinja2` Allow instrumentation of newer Jinja2 versions.
  ([#712](https://github.com/open-telemetry/opentelemetry-python-contrib/pull/712))
- `opentelemetry-instrumentation-botocore` Make common span attributes compliant with semantic conventions
  ([#674](https://github.com/open-telemetry/opentelemetry-python-contrib/pull/674))
- `opentelemetry-sdk-extension-aws` Release AWS Python SDK Extension as 1.0.0
  ([#667](https://github.com/open-telemetry/opentelemetry-python-contrib/pull/667))
- `opentelemetry-instrumentation-botocore` Unpatch botocore Endpoint.prepare_request on uninstrument
  ([#664](https://github.com/open-telemetry/opentelemetry-python-contrib/pull/664))
- `opentelemetry-instrumentation-botocore` Fix span injection for lambda invoke
  ([#663](https://github.com/open-telemetry/opentelemetry-python-contrib/pull/663))
- `opentelemetry-instrumentation-botocore` Introduce instrumentation extensions
  ([#718](https://github.com/open-telemetry/opentelemetry-python-contrib/pull/718))
- `opentelemetry-instrumentation-urllib3` Updated `_RequestHookT` with two additional fields - the request body and the request headers
  ([#660](https://github.com/open-telemetry/opentelemetry-python-contrib/pull/660))
- Tests for Falcon 3 support
  ([#644](https://github.com/open-telemetry/opentelemetry-python-contrib/pull/644))

## Version 1.5.0/0.24b0 (2021-08-26)

### Added
- `opentelemetry-sdk-extension-aws` Add AWS resource detectors to extension package
  ([#586](https://github.com/open-telemetry/opentelemetry-python-contrib/pull/586))
- `opentelemetry-instrumentation-asgi`, `opentelemetry-instrumentation-aiohttp-client`, `openetelemetry-instrumentation-fastapi`,
  `opentelemetry-instrumentation-starlette`, `opentelemetry-instrumentation-urllib`, `opentelemetry-instrumentation-urllib3` Added `request_hook` and `response_hook` callbacks
  ([#576](https://github.com/open-telemetry/opentelemetry-python-contrib/pull/576))
- `opentelemetry-instrumentation-pika` added RabbitMQ's pika module instrumentation.
  ([#680](https://github.com/open-telemetry/opentelemetry-python-contrib/pull/680))

### Changed

- `opentelemetry-instrumentation-fastapi` Allow instrumentation of newer FastAPI versions.
  ([#602](https://github.com/open-telemetry/opentelemetry-python-contrib/pull/602))
- Enable explicit `excluded_urls` argument in `opentelemetry-instrumentation-flask`
  ([#604](https://github.com/open-telemetry/opentelemetry-python-contrib/pull/604))

## Version 1.4.0/0.23b0 (2021-07-21)

### Removed
- Move `opentelemetry-instrumentation` to the core repo.
  ([#595](https://github.com/open-telemetry/opentelemetry-python-contrib/pull/595))

### Changed
- `opentelemetry-instrumentation-falcon` added support for Falcon 3.
  ([#607](https://github.com/open-telemetry/opentelemetry-python-contrib/pull/607))
- `opentelemetry-instrumentation-tornado` properly instrument work done in tornado on_finish method.
  ([#499](https://github.com/open-telemetry/opentelemetry-python-contrib/pull/499))
- `opentelemetry-instrumentation` Fixed cases where trying to use an instrumentation package without the
  target library was crashing auto instrumentation agent.
  ([#530](https://github.com/open-telemetry/opentelemetry-python-contrib/pull/530))
- Fix weak reference error for pyodbc cursor in SQLAlchemy instrumentation.
  ([#469](https://github.com/open-telemetry/opentelemetry-python-contrib/pull/469))
- Implemented specification that HTTP span attributes must not contain username and password.
  ([#538](https://github.com/open-telemetry/opentelemetry-python-contrib/pull/538))
- Changed the psycopg2-binary to psycopg2 as dependency in production
  ([#543](https://github.com/open-telemetry/opentelemetry-python-contrib/pull/543))
- Implement consistent way of checking if instrumentation is already active
  ([#549](https://github.com/open-telemetry/opentelemetry-python-contrib/pull/549))
- Require aiopg to be less than 1.3.0
  ([#560](https://github.com/open-telemetry/opentelemetry-python-contrib/pull/560))
- `opentelemetry-instrumentation-django` Migrated Django middleware to new-style.
  ([#533](https://github.com/open-telemetry/opentelemetry-python-contrib/pull/533))
- Updating dependency for opentelemetry api/sdk packages to support major version instead
  of pinning to specific versions.
  ([#567](https://github.com/open-telemetry/opentelemetry-python-contrib/pull/567))
- `opentelemetry-instrumentation-grpc` Respect the suppress instrumentation in gRPC client instrumentor
  ([#559](https://github.com/open-telemetry/opentelemetry-python-contrib/pull/559))
- `opentelemetry-instrumentation-grpc` Fixed asynchronous unary call traces
  ([#536](https://github.com/open-telemetry/opentelemetry-python-contrib/pull/536))
- `opentelemetry-sdk-extension-aws` Update AWS entry points to match spec
  ([#566](https://github.com/open-telemetry/opentelemetry-python-contrib/pull/566))
- Include Flask 2.0 as compatible with existing flask instrumentation
  ([#545](https://github.com/open-telemetry/opentelemetry-python-contrib/pull/545))
- `openelemetry-sdk-extension-aws` Take a dependency on `opentelemetry-sdk`
  ([#558](https://github.com/open-telemetry/opentelemetry-python-contrib/pull/558))
- Change `opentelemetry-instrumentation-httpx` to replace `client` classes with instrumented versions.
  ([#577](https://github.com/open-telemetry/opentelemetry-python-contrib/pull/577))
- `opentelemetry-instrumentation-requests` Fix potential `AttributeError` when `requests`
  is used with a custom transport adapter.
  ([#562](https://github.com/open-telemetry/opentelemetry-python-contrib/pull/562))
- `opentelemetry-instrumentation-django` Fix AttributeError: ResolverMatch object has no attribute route
  ([#581](https://github.com/open-telemetry/opentelemetry-python-contrib/pull/581))
- `opentelemetry-instrumentation-botocore` Suppress botocore downstream instrumentation like urllib3
  ([#563](https://github.com/open-telemetry/opentelemetry-python-contrib/pull/563))
- `opentelemetry-exporter-datadog` Datadog exporter should not use `unknown_service` as fallback resource service name.
  ([#570](https://github.com/open-telemetry/opentelemetry-python-contrib/pull/570))
- Add support for the async extension of SQLAlchemy (>= 1.4)
  ([#568](https://github.com/open-telemetry/opentelemetry-python-contrib/pull/568))

### Added
- `opentelemetry-instrumentation-httpx` Add `httpx` instrumentation
  ([#461](https://github.com/open-telemetry/opentelemetry-python-contrib/pull/461))

## Version 1.3.0/0.22b0 (2021-06-01)

### Changed
- `opentelemetry-bootstrap` not longer forcibly removes and re-installs libraries and their instrumentations.
  This means running bootstrap will not auto-upgrade existing dependencies and as a result not cause dependency
  conflicts.
  ([#514](https://github.com/open-telemetry/opentelemetry-python-contrib/pull/514))
- `opentelemetry-instrumentation-asgi` Set the response status code on the server span
  ([#478](https://github.com/open-telemetry/opentelemetry-python-contrib/pull/478))
- `opentelemetry-instrumentation-tornado` Fixed cases where description was used with non-
  error status code when creating Status objects.
  ([#504](https://github.com/open-telemetry/opentelemetry-python-contrib/pull/504))
- `opentelemetry-instrumentation-asgi` Fix instrumentation default span name.
  ([#418](https://github.com/open-telemetry/opentelemetry-python-contrib/pull/418))
- Propagators use the root context as default for `extract` and do not modify
  the context if extracting from carrier does not work.
  ([#488](https://github.com/open-telemetry/opentelemetry-python-contrib/pull/488))

### Added
- `opentelemetry-instrumentation-botocore` now supports
  context propagation for lambda invoke via Payload embedded headers.
  ([#458](https://github.com/open-telemetry/opentelemetry-python-contrib/pull/458))
- Added support for CreateKey functionality.
  ([#502](https://github.com/open-telemetry/opentelemetry-python-contrib/pull/502))

## Version 1.2.0/0.21b0 (2021-05-11)

### Changed
- Instrumentation packages don't specify the libraries they instrument as dependencies
  anymore. Instead, they verify the correct version of libraries are installed at runtime.
  ([#475](https://github.com/open-telemetry/opentelemetry-python-contrib/pull/475))
- `opentelemetry-propagator-ot-trace` Use `TraceFlags` object in `extract`
  ([#472](https://github.com/open-telemetry/opentelemetry-python-contrib/pull/472))
- Set the `traced_request_attrs` of FalconInstrumentor by an argument correctly.
  ([#473](https://github.com/open-telemetry/opentelemetry-python-contrib/pull/473))
- Enable passing explicit urls to exclude in instrumentation in FastAPI
  ([#486](https://github.com/open-telemetry/opentelemetry-python-contrib/pull/486))
- Distros can now implement `load_instrumentor(EntryPoint)` method to customize instrumentor
  loading behaviour.
  ([#480](https://github.com/open-telemetry/opentelemetry-python-contrib/pull/480))
- Fix entrypoint for ottrace propagator
  ([#492](https://github.com/open-telemetry/opentelemetry-python-contrib/pull/492))

### Added

- Move `opentelemetry-instrumentation` from core repository
  ([#465](https://github.com/open-telemetry/opentelemetry-python-contrib/pull/465))

## Version 0.20b0 (2021-04-20)

### Changed

- Restrict DataDog exporter's `ddtrace` dependency to known working versions.
  ([#400](https://github.com/open-telemetry/opentelemetry-python-contrib/pull/400))
- GRPC instrumentation now correctly injects trace context into outgoing requests.
  ([#392](https://github.com/open-telemetry/opentelemetry-python-contrib/pull/39))
- Publish `opentelemetry-propagator-ot-trace` package as a part of the release process
  ([#387](https://github.com/open-telemetry/opentelemetry-python-contrib/pull/387))
- Update redis instrumentation to follow semantic conventions
  ([#403](https://github.com/open-telemetry/opentelemetry-python-contrib/pull/403))
- Update instrumentations to use tracer_provider for creating tracer if given, otherwise use global tracer provider
  ([#402](https://github.com/open-telemetry/opentelemetry-python-contrib/pull/402))
- `opentelemetry-instrumentation-wsgi` Replaced `name_callback` with `request_hook`
  and `response_hook` callbacks.
  ([#424](https://github.com/open-telemetry/opentelemetry-python-contrib/pull/424))
- Update gRPC instrumentation to better wrap server context
  ([#420](https://github.com/open-telemetry/opentelemetry-python-contrib/pull/420))
- `opentelemetry-instrumentation-redis` Fix default port KeyError and Wrong Attribute name (net.peer.ip -> net.peer.port)
  ([#265](https://github.com/open-telemetry/opentelemetry-python-contrib/pull/265))
- `opentelemetry-instrumentation-asyncpg` Fix default port KeyError and Wrong Attribute name (net.peer.ip -> net.peer.port)
  ([#265](https://github.com/open-telemetry/opentelemetry-python-contrib/pull/265))

### Added

- `opentelemetry-instrumentation-urllib3` Add urllib3 instrumentation
  ([#299](https://github.com/open-telemetry/opentelemetry-python-contrib/pull/299))

- `opentelemetry-instrumentation-flask` Added `request_hook` and `response_hook` callbacks.
  ([#416](https://github.com/open-telemetry/opentelemetry-python-contrib/pull/416))

- `opentelemetry-instrumenation-django` now supports request and response hooks.
  ([#407](https://github.com/open-telemetry/opentelemetry-python-contrib/pull/407))
- `opentelemetry-instrumentation-falcon` FalconInstrumentor now supports request/response hooks.
  ([#415](https://github.com/open-telemetry/opentelemetry-python-contrib/pull/415))
- `opentelemetry-instrumentation-tornado` Add request/response hooks.
  ([#426](https://github.com/open-telemetry/opentelemetry-python-contrib/pull/426))
- `opentelemetry-exporter-datadog` Add parsing exception events for error tags.
  ([#459](https://github.com/open-telemetry/opentelemetry-python-contrib/pull/459))
- `opentelemetry-instrumenation-django` now supports trace response headers.
  ([#436](https://github.com/open-telemetry/opentelemetry-python-contrib/pull/436))
- `opentelemetry-instrumenation-tornado` now supports trace response headers.
  ([#436](https://github.com/open-telemetry/opentelemetry-python-contrib/pull/436))
- `opentelemetry-instrumenation-pyramid` now supports trace response headers.
  ([#436](https://github.com/open-telemetry/opentelemetry-python-contrib/pull/436))
- `opentelemetry-instrumenation-falcon` now supports trace response headers.
  ([#436](https://github.com/open-telemetry/opentelemetry-python-contrib/pull/436))
- `opentelemetry-instrumenation-flask` now supports trace response headers.
  ([#436](https://github.com/open-telemetry/opentelemetry-python-contrib/pull/436))
- `opentelemetry-instrumentation-grpc` Keep client interceptor in sync with grpc client interceptors.
  ([#442](https://github.com/open-telemetry/opentelemetry-python-contrib/pull/442))

### Removed

- Remove `http.status_text` from span attributes
  ([#406](https://github.com/open-telemetry/opentelemetry-python-contrib/pull/406))

## Version 0.19b0 (2021-03-26)

- Implement context methods for `_InterceptorChannel`
  ([#363](https://github.com/open-telemetry/opentelemetry-python-contrib/pull/363))

### Changed

- Rename `IdsGenerator` to `IdGenerator`
  ([#350](https://github.com/open-telemetry/opentelemetry-python-contrib/pull/350))
- `opentelemetry-exporter-datadog` Fix warning when DatadogFormat encounters a request with
  no DD_ORIGIN headers ([#368](https://github.com/open-telemetry/opentelemetry-python-contrib/pull/368)).
- `opentelemetry-instrumentation-aiopg` Fix multiple nested spans when
  `aiopg.pool` is used
  ([#336](https://github.com/open-telemetry/opentelemetry-python-contrib/pull/381)).
- Updated instrumentations to use `opentelemetry.trace.use_span` instead of `Tracer.use_span()`
  ([#364](https://github.com/open-telemetry/opentelemetry-python-contrib/pull/364))
- `opentelemetry-propagator-ot-trace` Do not throw an exception when headers are not present
  ([#378](https://github.com/open-telemetry/opentelemetry-python-contrib/pull/378))
- `opentelemetry-instrumentation-wsgi` Reimplement `keys` method to return actual keys from the carrier instead of an empty list.
  ([#379](https://github.com/open-telemetry/opentelemetry-python-contrib/pull/379))
- `opentelemetry-instrumentation-sqlalchemy` Fix multithreading issues in recording spans from SQLAlchemy
  ([#315](https://github.com/open-telemetry/opentelemetry-python-contrib/pull/315))
- Make getters and setters optional
  ([#372](https://github.com/open-telemetry/opentelemetry-python-contrib/pull/372))

### Removed

- Removing support for Python 3.5
  ([#374](https://github.com/open-telemetry/opentelemetry-python/pull/374))

## Version 0.18b0 (2021-02-16)

### Added

- `opentelemetry-propagator-ot-trace` Add OT Trace Propagator
  ([#302](https://github.com/open-telemetry/opentelemetry-python-contrib/pull/302))
- `opentelemetry-instrumentation-logging` Added logging instrumentation to enable log - trace correlation.
  ([#345](https://github.com/open-telemetry/opentelemetry-python-contrib/pull/345))

### Removed

- Remove `component` span attribute in instrumentations.
  `opentelemetry-instrumentation-aiopg`, `opentelemetry-instrumentation-dbapi` Remove unused `database_type` parameter from `trace_integration` function.
  ([#301](https://github.com/open-telemetry/opentelemetry-python-contrib/pull/301))
- `opentelemetry-instrumentation-asgi` Return header values using case insensitive keys
  ([#308](https://github.com/open-telemetry/opentelemetry-python-contrib/pull/308))
- Remove metrics from all instrumentations
  ([#312](https://github.com/open-telemetry/opentelemetry-python-contrib/pull/312))
- `opentelemetry-instrumentation-boto` updated to set span attributes instead of overriding the resource.
  ([#310](https://github.com/open-telemetry/opentelemetry-python-contrib/pull/310))
- `opentelemetry-instrumentation-grpc` Fix issue tracking child spans in streaming responses
  ([#260](https://github.com/open-telemetry/opentelemetry-python-contrib/pull/260))
- `opentelemetry-instrumentation-grpc` Updated client attributes, added tests, fixed examples, docs
  ([#269](https://github.com/open-telemetry/opentelemetry-python-contrib/pull/269))

## Version 0.17b0 (2021-01-20)

### Added

- `opentelemetry-instrumentation-sqlalchemy` Ensure spans have kind set to "CLIENT"
  ([#278](https://github.com/open-telemetry/opentelemetry-python-contrib/pull/278))
- `opentelemetry-instrumentation-celery` Add support for Celery version 5.x
  ([#266](https://github.com/open-telemetry/opentelemetry-python-contrib/pull/266))
- `opentelemetry-instrumentation-urllib` Add urllib instrumentation
  ([#222](https://github.com/open-telemetry/opentelemetry-python-contrib/pull/222))
- `opentelemetry-exporter-datadog` Add fields method
  ([#226](https://github.com/open-telemetry/opentelemetry-python/pull/226))
- `opentelemetry-sdk-extension-aws` Add method to return fields injected by propagator
  ([#226](https://github.com/open-telemetry/opentelemetry-python/pull/226))
- `opentelemetry-exporter-prometheus-remote-write` Prometheus Remote Write Exporter Setup
  ([#180](https://github.com/open-telemetry/opentelemetry-python-contrib/pull/180))
- `opentelemetry-exporter-prometheus-remote-write` Add Exporter constructor validation methods in Prometheus Remote Write Exporter
  ([#206](https://github.com/open-telemetry/opentelemetry-python-contrib/pull/206))
- `opentelemetry-exporter-prometheus-remote-write` Add conversion to TimeSeries methods in Prometheus Remote Write Exporter
  ([#207](https://github.com/open-telemetry/opentelemetry-python-contrib/pull/207))
- `opentelemetry-exporter-prometheus-remote-write` Add request methods to Prometheus Remote Write Exporter
  ([#212](https://github.com/open-telemetry/opentelemetry-python-contrib/pull/212))
- `opentelemetry-instrumentation-fastapi` Added support for excluding some routes with env var `OTEL_PYTHON_FASTAPI_EXCLUDED_URLS`
  ([#237](https://github.com/open-telemetry/opentelemetry-python-contrib/pull/237))
- `opentelemetry-instrumentation-starlette` Added support for excluding some routes with env var `OTEL_PYTHON_STARLETTE_EXCLUDED_URLS`
  ([#237](https://github.com/open-telemetry/opentelemetry-python-contrib/pull/237))
- Add Prometheus Remote Write Exporter integration tests in opentelemetry-docker-tests
  ([#216](https://github.com/open-telemetry/opentelemetry-python-contrib/pull/216))
- `opentelemetry-instrumentation-grpc` Add tests for grpc span attributes, grpc `abort()` conditions
  ([#236](https://github.com/open-telemetry/opentelemetry-python-contrib/pull/236))
- Add README and example app for Prometheus Remote Write Exporter
  ([#227](https://github.com/open-telemetry/opentelemetry-python-contrib/pull/227]))
- `opentelemetry-instrumentation-botocore` Adds a field to report the number of retries it take to complete an API call
  ([#275](https://github.com/open-telemetry/opentelemetry-python-contrib/pull/275))
- `opentelemetry-instrumentation-requests` Use instanceof to check if responses are valid Response objects
  ([#273](https://github.com/open-telemetry/opentelemetry-python-contrib/pull/273))

### Changed

- Fix broken links to project ([#413](https://github.com/open-telemetry/opentelemetry-python-contrib/pull/413))
- `opentelemetry-instrumentation-asgi`, `opentelemetry-instrumentation-wsgi` Return `None` for `CarrierGetter` if key not found
  ([#233](https://github.com/open-telemetry/opentelemetry-python-contrib/pull/233))
- `opentelemetry-instrumentation-grpc` Comply with updated spec, rework tests
  ([#236](https://github.com/open-telemetry/opentelemetry-python-contrib/pull/236))
- `opentelemetry-instrumentation-asgi`, `opentelemetry-instrumentation-falcon`, `opentelemetry-instrumentation-flask`, `opentelemetry-instrumentation-pyramid`, `opentelemetry-instrumentation-wsgi` Renamed `host.port` attribute to `net.host.port`
  ([#242](https://github.com/open-telemetry/opentelemetry-python-contrib/pull/242))
- `opentelemetry-instrumentation-flask` Do not emit a warning message for request contexts created with `app.test_request_context`
  ([#253](https://github.com/open-telemetry/opentelemetry-python-contrib/pull/253))
- `opentelemetry-instrumentation-requests`, `opentelemetry-instrumentation-urllib` Fix span name callback parameters
  ([#259](https://github.com/open-telemetry/opentelemetry-python-contrib/pull/259))
- `opentelemetry-exporter-datadog` Fix unintentional type change of span trace flags
  ([#261](https://github.com/open-telemetry/opentelemetry-python-contrib/pull/261))
- `opentelemetry-instrumentation-aiopg` Fix AttributeError `__aexit__` when `aiopg.connect` and `aio[g].create_pool` used with async context manager
  ([#235](https://github.com/open-telemetry/opentelemetry-python-contrib/pull/235))
- `opentelemetry-exporter-datadog` `opentelemetry-sdk-extension-aws` Fix reference to ids_generator in sdk
  ([#283](https://github.com/open-telemetry/opentelemetry-python-contrib/pull/283))
- `opentelemetry-instrumentation-sqlalchemy` Use SQL operation and DB name as span name.
  ([#254](https://github.com/open-telemetry/opentelemetry-python-contrib/pull/254))
- `opentelemetry-instrumentation-dbapi`, `TracedCursor` replaced by `CursorTracer`
  ([#246](https://github.com/open-telemetry/opentelemetry-python-contrib/pull/246))
- `opentelemetry-instrumentation-psycopg2`, Added support for psycopg2 registered types.
  ([#246](https://github.com/open-telemetry/opentelemetry-python-contrib/pull/246))
- `opentelemetry-instrumentation-dbapi`, `opentelemetry-instrumentation-psycopg2`, `opentelemetry-instrumentation-mysql`, `opentelemetry-instrumentation-pymysql`, `opentelemetry-instrumentation-aiopg` Use SQL command name as the span operation name instead of the entire query.
  ([#246](https://github.com/open-telemetry/opentelemetry-python-contrib/pull/246))
- Update TraceState to adhere to specs
  ([#276](https://github.com/open-telemetry/opentelemetry-python-contrib/pull/276))

### Removed

- Remove Configuration
  ([#285](https://github.com/open-telemetry/opentelemetry-python-contrib/pull/285))

## Version 0.16b1 (2020-11-26)

## Version 0.16b0 (2020-11-25)

### Added

- `opentelemetry-instrumentation-flask` Add span name callback
  ([#152](https://github.com/open-telemetry/opentelemetry-python-contrib/pull/152))
- `opentelemetry-sdk-extension-aws` Add AWS X-Ray Ids Generator Entry Point
  ([#201](https://github.com/open-telemetry/opentelemetry-python-contrib/pull/201))
- `opentelemetry-sdk-extension-aws` Fix typo for installing OTel SDK in docs
  ([#200](https://github.com/open-telemetry/opentelemetry-python-contrib/pull/200))
- `opentelemetry-sdk-extension-aws` Import missing components for docs
  ([#198](https://github.com/open-telemetry/opentelemetry-python-contrib/pull/198))
- `opentelemetry-sdk-extension-aws` Provide components needed to Configure OTel SDK for Tracing with AWS X-Ray
  ([#130](https://github.com/open-telemetry/opentelemetry-python-contrib/pull/130))
- `opentelemetry-instrumentation-sklearn` Initial release
  ([#151](https://github.com/open-telemetry/opentelemetry-python-contrib/pull/151))
- `opentelemetry-instrumentation-requests` Add span name callback
  ([#158](https://github.com/open-telemetry/opentelemetry-python-contrib/pull/158))
- `opentelemetry-instrumentation-botocore` Add propagator injection for botocore calls
  ([#181](https://github.com/open-telemetry/opentelemetry-python-contrib/pull/181))

### Changed

- `opentelemetry-instrumentation-pymemcache` Update pymemcache instrumentation to follow semantic conventions
  ([#183](https://github.com/open-telemetry/opentelemetry-python-contrib/pull/183))
- `opentelemetry-instrumentation-redis` Update redis instrumentation to follow semantic conventions
  ([#184](https://github.com/open-telemetry/opentelemetry-python-contrib/pull/184))
- `opentelemetry-instrumentation-pymongo` Update pymongo instrumentation to follow semantic conventions
  ([#203](https://github.com/open-telemetry/opentelemetry-python-contrib/pull/203))
- `opentelemetry-instrumentation-sqlalchemy` Update sqlalchemy instrumentation to follow semantic conventions
  ([#202](https://github.com/open-telemetry/opentelemetry-python-contrib/pull/202))
- `opentelemetry-instrumentation-botocore` Make botocore instrumentation check if instrumentation has been suppressed
  ([#182](https://github.com/open-telemetry/opentelemetry-python-contrib/pull/182))
- `opentelemetry-instrumentation-botocore` Botocore SpanKind as CLIENT and modify existing traced attributes
  ([#150](https://github.com/open-telemetry/opentelemetry-python-contrib/pull/150))
- `opentelemetry-instrumentation-dbapi` Update dbapi and its dependent instrumentations to follow semantic conventions
  ([#195](https://github.com/open-telemetry/opentelemetry-python-contrib/pull/195))
- `opentelemetry-instrumentation-dbapi` Stop capturing query parameters by default
  ([#156](https://github.com/open-telemetry/opentelemetry-python-contrib/pull/156))
- `opentelemetry-instrumentation-asyncpg` Update asyncpg instrumentation to follow semantic conventions
  ([#188](https://github.com/open-telemetry/opentelemetry-python-contrib/pull/188))
- `opentelemetry-instrumentation-grpc` Update protobuf versions
  ([#1356](https://github.com/open-telemetry/opentelemetry-python/pull/1356))

## Version 0.15b0 (2020-11-02)

### Added

- `opentelemetry-instrumentation-requests` Add support for tracking http metrics
  ([#1230](https://github.com/open-telemetry/opentelemetry-python/pull/1230))
- `opentelemetry-instrumentation-django` Added capture of http.route
  ([#1226](https://github.com/open-telemetry/opentelemetry-python/issues/1226))
- `opentelemetry-instrumentation-django` Add support for tracking http metrics
  ([#1230](https://github.com/open-telemetry/opentelemetry-python/pull/1230))

### Changed

- `opentelemetry-exporter-datadog` Make `SpanProcessor.on_start` accept parent Context
  ([#1251](https://github.com/open-telemetry/opentelemetry-python/pull/1251))
- `opentelemetry-instrumentation-flask` Use `url.rule` instead of `request.endpoint` for span name
  ([#1260](https://github.com/open-telemetry/opentelemetry-python/pull/1260))
- `opentelemetry-instrumentation-django` Django instrumentation is now enabled by default but can be disabled by setting `OTEL_PYTHON_DJANGO_INSTRUMENT` to `False`
  ([#1239](https://github.com/open-telemetry/opentelemetry-python/pull/1239))
- `opentelemetry-instrumentation-django` Bugfix use request.path replace request.get_full_path(). It will get correct span name
  ([#1309](https://github.com/open-telemetry/opentelemetry-python/pull/1309#))
- `opentelemetry-instrumentation-django` Record span status and http.status_code attribute on exception
  ([#1257](https://github.com/open-telemetry/opentelemetry-python/pull/1257))
- `opentelemetry-instrumentation-grpc` Rewrite gRPC server interceptor
  ([#1171](https://github.com/open-telemetry/opentelemetry-python/pull/1171))

## Version 0.14b0 (2020-10-13)

### Added

- `opentelemetry-exporter-datadog` Add support for span resource labels and service name
- `opentelemetry-instrumentation-celery` Span operation names now include the task type.
  ([#1135](https://github.com/open-telemetry/opentelemetry-python/pull/1135))
- `opentelemetry-instrumentation-celery` Added automatic context propagation.
  ([#1135](https://github.com/open-telemetry/opentelemetry-python/pull/1135))
- `opentelemetry-instrumentation-falcon` Added support for `OTEL_PYTHON_FALCON_TRACED_REQUEST_ATTRS`
  ([#1158](https://github.com/open-telemetry/opentelemetry-python/pull/1158))
- `opentelemetry-instrumentation-tornado` Added support for `OTEL_PYTHON_TORNADO_TRACED_REQUEST_ATTRS`
  ([#1178](https://github.com/open-telemetry/opentelemetry-python/pull/1178))
- `opentelemetry-instrumentation-django` Added support for `OTEL_PYTHON_DJANGO_TRACED_REQUEST_ATTRS`
  ([#1154](https://github.com/open-telemetry/opentelemetry-python/pull/1154))

### Changed

- `opentelemetry-instrumentation-pymongo` Cast PyMongo commands as strings
  ([#1132](https://github.com/open-telemetry/opentelemetry-python/pull/1132))
- `opentelemetry-instrumentation-system-metrics` Fix issue when specific metrics are not available in certain OS
  ([#1207](https://github.com/open-telemetry/opentelemetry-python/pull/1207))
- `opentelemetry-instrumentation-pymysql` Bumped version from 0.9.3 to 0.10.1
  ([#1228](https://github.com/open-telemetry/opentelemetry-python/pull/1228))
- `opentelemetry-instrumentation-django` Changed span name extraction from request to comply semantic convention
  ([#992](https://github.com/open-telemetry/opentelemetry-python/pull/992))

## Version 0.13b0 (2020-09-17)

### Added

- `opentelemetry-instrumentation-falcon` Initial release. Added instrumentation for Falcon 2.0+
- `opentelemetry-instrumentation-tornado` Initial release. Supports Tornado 6.x on Python 3.5 and newer.
- `opentelemetry-instrumentation-aiohttp-client` Add instrumentor and auto instrumentation support for aiohttp
  ([#1075](https://github.com/open-telemetry/opentelemetry-python/pull/1075))
- `opentelemetry-instrumentation-requests` Add support for instrumenting prepared requests
  ([#1040](https://github.com/open-telemetry/opentelemetry-python/pull/1040))
- `opentelemetry-instrumentation-requests` Add support for http metrics
  ([#1116](https://github.com/open-telemetry/opentelemetry-python/pull/1116))

### Changed

- `opentelemetry-instrumentation-aiohttp-client` Updating span name to match semantic conventions
  ([#972](https://github.com/open-telemetry/opentelemetry-python/pull/972))
- `opentelemetry-instrumentation-dbapi` cursors and connections now produce spans when used with context managers
  ([#1028](https://github.com/open-telemetry/opentelemetry-python/pull/1028))

### Removed

- Drop support for Python 3.4
  ([#1099](https://github.com/open-telemetry/opentelemetry-python/pull/1099))

## Version 0.12b0 (2020-08-14)

### Changed

- `opentelemetry-ext-pymemcache` Change package name to opentelemetry-instrumentation-pymemcache
  ([#966](https://github.com/open-telemetry/opentelemetry-python/pull/966))
- `opentelemetry-ext-redis` Update default SpanKind to `SpanKind.CLIENT`
  ([#965](https://github.com/open-telemetry/opentelemetry-python/pull/965))
- `opentelemetry-ext-redis` Change package name to opentelemetry-instrumentation-redis
  ([#966](https://github.com/open-telemetry/opentelemetry-python/pull/966))
- `opentelemetry-ext-datadog` Change package name to opentelemetry-exporter-datadog
  ([#953](https://github.com/open-telemetry/opentelemetry-python/pull/953))
- `opentelemetry-ext-jinja2` Change package name to opentelemetry-instrumentation-jinja2
  ([#969](https://github.com/open-telemetry/opentelemetry-python/pull/969))
- `opentelemetry-ext-elasticsearch` Update environment variable names, prefix changed from `OPENTELEMETRY` to `OTEL`
  ([#904](https://github.com/open-telemetry/opentelemetry-python/pull/904))
- `opentelemetry-ext-elasticsearch` Change package name to opentelemetry-instrumentation-elasticsearch
  ([#969](https://github.com/open-telemetry/opentelemetry-python/pull/969))
- `opentelemetry-ext-celery` Change package name to opentelemetry-instrumentation-celery
  ([#969](https://github.com/open-telemetry/opentelemetry-python/pull/969))
- `opentelemetry-ext-pyramid` Change package name to opentelemetry-instrumentation-pyramid
  ([#966](https://github.com/open-telemetry/opentelemetry-python/pull/966))
- `opentelemetry-ext-pyramid` Update environment variable names, prefix changed from `OPENTELEMETRY` to `OTEL`
  ([#904](https://github.com/open-telemetry/opentelemetry-python/pull/904))
- `opentelemetry-ext-pymongo` Change package name to opentelemetry-instrumentation-pymongo
  ([#966](https://github.com/open-telemetry/opentelemetry-python/pull/966))
- `opentelemetry-ext-sqlite3` Change package name to opentelemetry-instrumentation-sqlite3
  ([#966](https://github.com/open-telemetry/opentelemetry-python/pull/966))
- `opentelemetry-ext-sqlalchemy` Change package name to opentelemetry-instrumentation-sqlalchemy
  ([#966](https://github.com/open-telemetry/opentelemetry-python/pull/966))
- `opentelemetry-ext-psycopg2` Change package name to opentelemetry-instrumentation-psycopg2
  ([#966](https://github.com/open-telemetry/opentelemetry-python/pull/966))
- `opentelemetry-ext-aiohttp-client` Change package name to opentelemetry-instrumentation-aiohttp-client
  ([#961](https://github.com/open-telemetry/opentelemetry-python/pull/961))
- `opentelemetry-ext-boto` Change package name to opentelemetry-instrumentation-boto
  ([#969](https://github.com/open-telemetry/opentelemetry-python/pull/969))
- `opentelemetry-ext-system-metrics` Change package name to opentelemetry-instrumentation-system-metrics
  ([#969](https://github.com/open-telemetry/opentelemetry-python/pull/969))
- `opentelemetry-ext-asgi` Change package name to opentelemetry-instrumentation-asgi
  ([#961](https://github.com/open-telemetry/opentelemetry-python/pull/961))
- `opentelemetry-ext-wsgi` Change package name to opentelemetry-instrumentation-wsgi
  ([#961](https://github.com/open-telemetry/opentelemetry-python/pull/961))
- `opentelemetry-ext-pymysql` Change package name to opentelemetry-instrumentation-pymysql
  ([#966](https://github.com/open-telemetry/opentelemetry-python/pull/966))
- `opentelemetry-ext-requests` Change package name to opentelemetry-instrumentation-requests
  ([#961](https://github.com/open-telemetry/opentelemetry-python/pull/961))
- `opentelemetry-ext-requests` Span name reported updated to follow semantic conventions to reduce
  cardinality ([#972](https://github.com/open-telemetry/opentelemetry-python/pull/972))
- `opentelemetry-ext-botocore` Change package name to opentelemetry-instrumentation-botocore
  ([#969](https://github.com/open-telemetry/opentelemetry-python/pull/969))
- `opentelemetry-ext-dbapi` Change package name to opentelemetry-instrumentation-dbapi
  ([#966](https://github.com/open-telemetry/opentelemetry-python/pull/966))
- `opentelemetry-ext-flask` Change package name to opentelemetry-instrumentation-flask
  ([#961](https://github.com/open-telemetry/opentelemetry-python/pull/961))
- `opentelemetry-ext-flask` Update environment variable names, prefix changed from `OPENTELEMETRY` to `OTEL`
  ([#904](https://github.com/open-telemetry/opentelemetry-python/pull/904))
- `opentelemetry-ext-django` Change package name to opentelemetry-instrumentation-django
  ([#961](https://github.com/open-telemetry/opentelemetry-python/pull/961))
- `opentelemetry-ext-django` Update environment variable names, prefix changed from `OPENTELEMETRY` to `OTEL`
  ([#904](https://github.com/open-telemetry/opentelemetry-python/pull/904))
- `opentelemetry-ext-asyncpg` Change package name to opentelemetry-instrumentation-asyncpg
  ([#966](https://github.com/open-telemetry/opentelemetry-python/pull/966))
- `opentelemetry-ext-mysql` Change package name to opentelemetry-instrumentation-mysql
  ([#966](https://github.com/open-telemetry/opentelemetry-python/pull/966))
- `opentelemetry-ext-grpc` Change package name to opentelemetry-instrumentation-grpc
  ([#969](https://github.com/open-telemetry/opentelemetry-python/pull/969))

## Version 0.11b0 (2020-07-28)

### Added

- `opentelemetry-instrumentation-aiopg` Initial release
- `opentelemetry-instrumentation-fastapi` Initial release
  ([#890](https://github.com/open-telemetry/opentelemetry-python/pull/890))
- `opentelemetry-ext-grpc` Add status code to gRPC client spans
  ([896](https://github.com/open-telemetry/opentelemetry-python/pull/896))
- `opentelemetry-ext-grpc` Add gRPC client and server instrumentors
  ([788](https://github.com/open-telemetry/opentelemetry-python/pull/788))
- `opentelemetry-ext-grpc` Add metric recording (bytes in/out, errors, latency) to gRPC client

### Changed

- `opentelemetry-ext-pyramid` Use one general exclude list instead of two
  ([#872](https://github.com/open-telemetry/opentelemetry-python/pull/872))
- `opentelemetry-ext-boto` fails to export spans via jaeger
  ([#866](https://github.com/open-telemetry/opentelemetry-python/pull/866))
- `opentelemetry-ext-botocore` fails to export spans via jaeger
  ([#866](https://github.com/open-telemetry/opentelemetry-python/pull/866))
- `opentelemetry-ext-wsgi` Set span status on wsgi errors
  ([#864](https://github.com/open-telemetry/opentelemetry-python/pull/864))
- `opentelemetry-ext-flask` Use one general exclude list instead of two
  ([#872](https://github.com/open-telemetry/opentelemetry-python/pull/872))
- `opentelemetry-ext-django` Use one general exclude list instead of two
  ([#872](https://github.com/open-telemetry/opentelemetry-python/pull/872))
- `opentelemetry-ext-asyncpg` Shouldn't capture query parameters by default
  ([#854](https://github.com/open-telemetry/opentelemetry-python/pull/854))
- `opentelemetry-ext-mysql` bugfix: Fix auto-instrumentation entry point for mysql
  ([#858](https://github.com/open-telemetry/opentelemetry-python/pull/858))

## Version 0.10b0 (2020-06-23)

### Added

- `opentelemetry-ext-pymemcache` Initial release
- `opentelemetry-ext-elasticsearch` Initial release
- `opentelemetry-ext-celery` Add instrumentation for Celery
  ([#780](https://github.com/open-telemetry/opentelemetry-python/pull/780))
- `opentelemetry-instrumentation-starlette` Initial release
  ([#777](https://github.com/open-telemetry/opentelemetry-python/pull/777))
- `opentelemetry-ext-asyncpg` Initial Release
  ([#814](https://github.com/open-telemetry/opentelemetry-python/pull/814))

## Version 0.9b0 (2020-06-10)

### Added

- `opentelemetry-ext-pyramid` Initial release
- `opentelemetry-ext-boto` Initial release
- `opentelemetry-ext-botocore` Initial release
- `opentelemetry-ext-system-metrics` Initial release
  (https://github.com/open-telemetry/opentelemetry-python/pull/652)

## Version 0.8b0 (2020-05-27)

### Added

- `opentelemetry-ext-datadog` Add exporter to Datadog
  ([#572](https://github.com/open-telemetry/opentelemetry-python/pull/572))
- `opentelemetry-ext-sqlite3` Initial release
- `opentelemetry-ext-psycopg2` Implement instrumentor interface, enabling auto-instrumentation
  ([#694](https://github.com/open-telemetry/opentelemetry-python/pull/694))
- `opentelemetry-ext-asgi` Add ASGI middleware
  ([#716](https://github.com/open-telemetry/opentelemetry-python/pull/716))
- `opentelemetry-ext-django` Add exclude list for paths and hosts to prevent from tracing
  ([#670](https://github.com/open-telemetry/opentelemetry-python/pull/670))
- `opentelemetry-ext-django` Add support for django >= 1.10 (#717)

### Changed

- `opentelemetry-ext-grpc` lint: version of grpc causes lint issues
  ([#696](https://github.com/open-telemetry/opentelemetry-python/pull/696))

## Version 0.7b1 (2020-05-12)

### Added

- `opentelemetry-ext-redis` Initial release
- `opentelemetry-ext-jinja2` Add jinja2 instrumentation
  ([#643](https://github.com/open-telemetry/opentelemetry-python/pull/643))
- `opentelemetry-ext-pymongo` Implement instrumentor interface
  ([#612](https://github.com/open-telemetry/opentelemetry-python/pull/612))
- `opentelemetry-ext-sqlalchemy` Initial release
- `opentelemetry-ext-aiohttp-client` Initial release
- `opentelemetry-ext-pymysql` Initial release
- `opentelemetry-ext-http-requests` Implement instrumentor interface, enabling auto-instrumentation
  ([#597](https://github.com/open-telemetry/opentelemetry-python/pull/597))
- `opentelemetry-ext-http-requests` Adding disable_session for more granular instrumentation control
  ([#573](https://github.com/open-telemetry/opentelemetry-python/pull/573))
- `opentelemetry-ext-http-requests` Add a callback for custom attributes
  ([#656](https://github.com/open-telemetry/opentelemetry-python/pull/656))
- `opentelemetry-ext-dbapi` Implement instrument_connection and uninstrument_connection
  ([#624](https://github.com/open-telemetry/opentelemetry-python/pull/624))
- `opentelemetry-ext-flask` Add exclude list for paths and hosts
  ([#630](https://github.com/open-telemetry/opentelemetry-python/pull/630))
- `opentelemetry-ext-django` Initial release
- `opentelemetry-ext-mysql` Implement instrumentor interface
  ([#654](https://github.com/open-telemetry/opentelemetry-python/pull/654))

### Changed

- `opentelemetry-ext-http-requests` Rename package to opentelemetry-ext-requests
  ([#619](https://github.com/open-telemetry/opentelemetry-python/pull/619))

## Version 0.6b0 (2020-03-30)

### Added

- `opentelemetry-ext-flask` Add an entry_point to be usable in auto-instrumentation
  ([#327](https://github.com/open-telemetry/opentelemetry-python/pull/327))
- `opentelemetry-ext-grpc` Add gRPC integration
  ([#476](https://github.com/open-telemetry/opentelemetry-python/pull/476))

## Version 0.5b0 (2020-03-16)

## Version 0.4a0 (2020-02-21)

### Added

- `opentelemetry-ext-psycopg2` Initial release
- `opentelemetry-ext-dbapi` Initial release
- `opentelemetry-ext-mysql` Initial release

### Changed

- `opentelemetry-ext-pymongo` Updating network connection attribute names
  ([#350](https://github.com/open-telemetry/opentelemetry-python/pull/350))
- `opentelemetry-ext-wsgi` Updating network connection attribute names
  ([#350](https://github.com/open-telemetry/opentelemetry-python/pull/350))
- `opentelemetry-ext-flask` Use string keys for WSGI environ values
  ([#366](https://github.com/open-telemetry/opentelemetry-python/pull/366))

## Version 0.3a0 (2019-12-11)

### Added

- `opentelemetry-ext-flask` Initial release
- `opentelemetry-ext-pymongo` Initial release

### Changed

- `opentelemetry-ext-wsgi` Support new semantic conventions
  ([#299](https://github.com/open-telemetry/opentelemetry-python/pull/299))
- `opentelemetry-ext-wsgi` Updates for core library changes

## Version 0.2a0 (2019-10-29)

### Changed

- `opentelemetry-ext-wsgi` Updates for core library changes
- `opentelemetry-ext-http-requests` Updates for core library changes

## Version 0.1a0 (2019-09-30)

### Added

- `opentelemetry-ext-wsgi` Initial release
- `opentelemetry-ext-http-requests` Initial release<|MERGE_RESOLUTION|>--- conflicted
+++ resolved
@@ -7,13 +7,11 @@
 
 ## Unreleased
 
-<<<<<<< HEAD
 - Add metrics instrumentation for sqlalchemy
   ([#1645](https://github.com/open-telemetry/opentelemetry-python-contrib/pull/1645))
-=======
-### Added
-
->>>>>>> 74a8b902
+
+### Added
+
 - Add connection attributes to sqlalchemy connect span
   ([#1608](https://github.com/open-telemetry/opentelemetry-python-contrib/pull/1608))
 
