name: Contrib Repo Tests

on:
  push:
    branches-ignore:
    - 'release/*'
  pull_request:
env:
<<<<<<< HEAD
  CORE_REPO_SHA: 65aee7fd59e354cc12a4c04505c2770a16ac9844
=======
  CORE_REPO_SHA: d7acfd8135eba4cfdb88831399089aa1d43d49d1
>>>>>>> 269e0f4d

jobs:
  build:
    env:
      # We use these variables to convert between tox and GHA version literals
      py35: 3.5
      py36: 3.6
      py37: 3.7
      py38: 3.8
      pypy3: pypy3
      RUN_MATRIX_COMBINATION: ${{ matrix.python-version }}-${{ matrix.package }}-${{ matrix.os }}
    runs-on: ${{ matrix.os }}
    strategy:
      fail-fast: false  # ensures the entire test matrix is run, even if one permutation fails
      matrix:
        python-version: [ py35, py36, py37, py38, pypy3 ]
        package: ["instrumentation", "exporter", "sdkextension", "propagator"]
        os: [ ubuntu-latest ]
        include:
          # py35-instrumentation segfaults on 18.04 so we instead run on 20.04
          - python-version: py35
            package: instrumentation
            os: ubuntu-20.04
        exclude:
          - os: ubuntu-latest
            python-version: py35
            package: instrumentation
    steps:
      - name: Checkout Contrib Repo @ SHA - ${{ github.sha }}
        uses: actions/checkout@v2
      - name: Checkout Core Repo @ SHA - ${{ env.CORE_REPO_SHA }}
        uses: actions/checkout@v2
        with:
          repository: open-telemetry/opentelemetry-python
          ref: ${{ env.CORE_REPO_SHA }}
          path: opentelemetry-python-core
      - name: Set up Python ${{ env[matrix.python-version] }}
        uses: actions/setup-python@v2
        with:
          python-version: ${{ env[matrix.python-version] }}
      - name: Install tox
        run: pip install -U tox-factor
      - name: Cache tox environment
        # Preserves .tox directory between runs for faster installs
        uses: actions/cache@v2
        with:
          path: .tox
          key: tox-cache-${{ env.RUN_MATRIX_COMBINATION }}-${{ hashFiles('tox.ini', 'dev-requirements.txt') }}
      - name: run tox
        run: tox -f ${{ matrix.python-version }}-${{ matrix.package }} -- --benchmark-json=${{ env.RUN_MATRIX_COMBINATION }}-benchmark.json
      - name: Find and merge benchmarks
        # TODO: Add at least one benchmark to every package type to remove this (#249)
        if: matrix.package == 'sdkextension'
        run: >-
          jq -s '.[0].benchmarks = ([.[].benchmarks] | add)
          | if .[0].benchmarks == null then null else .[0] end'
          **/**/tests/*${{ matrix.package }}*-benchmark.json > output.json
      - name: Report on benchmark results
        # TODO: Add at least one benchmark to every package type to remove this (#249)
        if: matrix.package == 'sdkextension'
        uses: rhysd/github-action-benchmark@v1
        with:
          name: OpenTelemetry Python Benchmarks - Python ${{ env[matrix.python-version ]}} - ${{ matrix.package }}
          tool: pytest
          output-file-path: output.json
          github-token: ${{ secrets.GITHUB_TOKEN }}
          max-items-in-chart: 100
          # Alert with a commit comment on possible performance regression
          alert-threshold: 200%
          fail-on-alert: true
          # Make a commit on `gh-pages` with benchmarks from previous step
          auto-push: ${{ github.ref == 'refs/heads/main' }}
          gh-pages-branch: gh-pages
          benchmark-data-dir-path: benchmarks
  misc:
    strategy:
      fail-fast: false
      matrix:
        tox-environment: [ "docker-tests", "lint", "docs" ]
    name: ${{ matrix.tox-environment }}
    runs-on: ubuntu-latest
    steps:
      - name: Checkout Contrib Repo @ SHA - ${{ github.sha }}
        uses: actions/checkout@v2
      - name: Checkout Core Repo @ SHA ${{ env.CORE_REPO_SHA }}
        uses: actions/checkout@v2
        with:
          repository: open-telemetry/opentelemetry-python
          ref: ${{ env.CORE_REPO_SHA }}
          path: opentelemetry-python-core
      - name: Set up Python 3.8
        uses: actions/setup-python@v2
        with:
          python-version: 3.8
      - name: Install tox
        run: pip install -U tox
      - name: Cache tox environment
        # Preserves .tox directory between runs for faster installs
        uses: actions/cache@v2
        with:
          path: .tox
          key: tox-cache-${{ matrix.tox-environment }}-${{ hashFiles('tox.ini', 'dev-requirements.txt') }}
      - name: run tox
        run: tox -e ${{ matrix.tox-environment }}<|MERGE_RESOLUTION|>--- conflicted
+++ resolved
@@ -6,11 +6,7 @@
     - 'release/*'
   pull_request:
 env:
-<<<<<<< HEAD
-  CORE_REPO_SHA: 65aee7fd59e354cc12a4c04505c2770a16ac9844
-=======
-  CORE_REPO_SHA: d7acfd8135eba4cfdb88831399089aa1d43d49d1
->>>>>>> 269e0f4d
+  CORE_REPO_SHA: a434be5f450fdd329bcefb41e84406a001f9534c
 
 jobs:
   build:
