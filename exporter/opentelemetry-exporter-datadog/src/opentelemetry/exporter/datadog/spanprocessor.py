--- conflicted
+++ resolved
@@ -127,13 +127,9 @@
                         # missing spans will be sent when calling flush
                         break
 
-<<<<<<< HEAD
+
             # subtract the duration of this export call to the next timeout
-            start = _time_ns()
-=======
-            # substract the duration of this export call to the next timeout
             start = time_ns()
->>>>>>> 934af7ea
             self.export()
             end = time_ns()
             duration = (end - start) / 1e9
