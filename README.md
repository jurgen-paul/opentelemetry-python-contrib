--- conflicted
+++ resolved
@@ -146,18 +146,6 @@
 
 *Find more about the maintainer role in [community repository](https://github.com/open-telemetry/community/blob/main/community-membership.md#maintainer).*
 
-<<<<<<< HEAD
-## Running Tests Locally
-
-1. Go to your Contrib repo directory. `cd ~/git/opentelemetry-python-contrib`.
-2. Create a virtual env in your Contrib repo directory. `python3 -m venv my_test_venv`.
-3. Activate your virtual env. `source my_test_venv/bin/activate`.
-4. Make sure you have `tox` installed. `pip install tox==4.13.0`.
-5. Change Python version to 3.11
-6. Run tests for a package. (e.g. `tox -e test-instrumentation-flask`.)
-7. To install new packages when running Tox, add the package with the desired version to the test-requirements.txt file associated with the instrumentation being tested. 
-=======
->>>>>>> d7d7e96c
 ### Thanks to all the people who already contributed
 
 <a href="https://github.com/open-telemetry/opentelemetry-python-contrib/graphs/contributors">
