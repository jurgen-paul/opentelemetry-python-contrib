[tox]
skipsdist = True
skip_missing_interpreters = True
envlist =
    ; Environments are organized by individual package, allowing
    ; for specifying supported Python versions per package.

    ; opentelemetry-sdk-extension-aws
    py3{5,6,7,8}-test-sdkextension-aws
    pypy3-test-sdkextension-aws

    ; opentelemetry-instrumentation-aiohttp-client
    py3{5,6,7,8}-test-instrumentation-aiohttp-client
    pypy3-test-instrumentation-aiohttp-client

    ; opentelemetry-instrumentation-aiopg
    py3{5,6,7,8}-test-instrumentation-aiopg
    ; instrumentation-aiopg intentionally excluded from pypy3

    ; opentelemetry-instrumentation-botocore
    py3{6,7,8}-test-instrumentation-botocore
    pypy3-test-instrumentation-botocore

    ; opentelemetry-instrumentation-django
    py3{5,6,7,8}-test-instrumentation-django
    pypy3-test-instrumentation-django

    ; opentelemetry-instrumentation-dbapi
    py3{5,6,7,8}-test-instrumentation-dbapi
    pypy3-test-instrumentation-dbapi

    ; opentelemetry-instrumentation-boto
    py3{5,6,7,8}-test-instrumentation-boto
    pypy3-test-instrumentation-boto

    ; opentelemetry-instrumentation-elasticsearch
    py3{5,6,7,8}-test-instrumentation-elasticsearch{2,5,6,7}
    pypy3-test-instrumentation-elasticsearch{2,5,6,7}

    ; opentelemetry-instrumentation-falcon
    py3{4,5,6,7,8}-test-instrumentation-falcon
    pypy3-test-instrumentation-falcon

    ; opentelemetry-instrumentation-fastapi
    ; fastapi only supports 3.6 and above.
    py3{6,7,8}-test-instrumentation-fastapi
    pypy3-test-instrumentation-fastapi

    ; opentelemetry-instrumentation-flask
    py3{5,6,7,8}-test-instrumentation-flask
    pypy3-test-instrumentation-flask

    ; opentelemetry-instrumentation-urllib
    py3{5,6,7,8}-test-instrumentation-urllib
    pypy3-test-instrumentation-urllib

    ; opentelemetry-instrumentation-requests
    py3{5,6,7,8}-test-instrumentation-requests
    pypy3-test-instrumentation-requests

    ; opentelemetry-instrumentation-starlette.
    ; starlette only supports 3.6 and above.
    py3{6,7,8}-test-instrumentation-starlette
    pypy3-test-instrumentation-starlette

    ; opentelemetry-instrumentation-jinja2
    py3{5,6,7,8}-test-instrumentation-jinja2
    pypy3-test-instrumentation-jinja2

    ; opentelemetry-exporter-datadog
    py3{5,6,7,8}-test-exporter-datadog

    ; opentelemetry-instrumentation-mysql
    py3{5,6,7,8}-test-instrumentation-mysql
    pypy3-test-instrumentation-mysql

    ; opentelemetry-instrumentation-psycopg2
    py3{5,6,7,8}-test-instrumentation-psycopg2
    ; ext-psycopg2 intentionally excluded from pypy3

    ; opentelemetry-instrumentation-pymemcache
    py3{5,6,7,8}-test-instrumentation-pymemcache
    pypy3-test-instrumentation-pymemcache

    ; opentelemetry-instrumentation-pymongo
    py3{5,6,7,8}-test-instrumentation-pymongo
    pypy3-test-instrumentation-pymongo

    ; opentelemetry-instrumentation-pymysql
    py3{5,6,7,8}-test-instrumentation-pymysql
    pypy3-test-instrumentation-pymysql

    ; opentelemetry-instrumentation-pyramid
    py3{5,6,7,8}-test-instrumentation-pyramid
    pypy3-test-instrumentation-pyramid

    ; opentelemetry-instrumentation-asgi
    py3{5,6,7,8}-test-instrumentation-asgi
    pypy3-test-instrumentation-asgi

    ; opentelemetry-instrumentation-asyncpg
    py3{5,6,7,8}-test-instrumentation-asyncpg
    ; ext-asyncpg intentionally excluded from pypy3

    ; opentelemetry-instrumentation-sqlite3
    py3{5,6,7,8}-test-instrumentation-sqlite3
    pypy3-test-instrumentation-sqlite3

    ; opentelemetry-instrumentation-wsgi
    py3{5,6,7,8}-test-instrumentation-wsgi
    pypy3-test-instrumentation-wsgi

    ; opentelemetry-instrumentation-grpc
    py3{5,6,7,8}-test-instrumentation-grpc

    ; opentelemetry-instrumentation-sqlalchemy
    py3{5,6,7,8}-test-instrumentation-sqlalchemy
    pypy3-test-instrumentation-sqlalchemy

    ; opentelemetry-instrumentation-redis
    py3{5,6,7,8}-test-instrumentation-redis
    pypy3-test-instrumentation-redis

    ; opentelemetry-instrumentation-celery
    py3{5,6,7,8}-test-instrumentation-celery
    pypy3-test-instrumentation-celery

    ; opentelemetry-instrumentation-sklearn
    py3{5,6,7,8}-test-instrumentation-sklearn

    ; opentelemetry-instrumentation-tornado
    ; instrumentation supports >=6 on Py 3.5 and above.
    py3{5,6,7,8}-test-instrumentation-tornado
    pypy3-test-instrumentation-tornado

    ; opentelemetry-util-http
    py3{5,6,7,8}-test-util-http
    pypy3-test-util-http

    lint
    docker-tests
    docs

[testenv]
deps =
  -c dev-requirements.txt
  test: pytest
  test: pytest-benchmark
  coverage: pytest
  coverage: pytest-cov
  elasticsearch2: elasticsearch-dsl>=2.0,<3.0
  elasticsearch2: elasticsearch>=2.0,<3.0
  elasticsearch5: elasticsearch-dsl>=5.0,<6.0
  elasticsearch5: elasticsearch>=5.0,<6.0
  elasticsearch6: elasticsearch-dsl>=6.0,<7.0
  elasticsearch6: elasticsearch>=6.0,<7.0
  elasticsearch7: elasticsearch-dsl>=7.0,<8.0
  elasticsearch7: elasticsearch>=7.0,<8.0

  ; FIXME: add coverage testing
  ; FIXME: add mypy testing

changedir =
  test-instrumentation-aiohttp-client: instrumentation/opentelemetry-instrumentation-aiohttp-client/tests
  test-instrumentation-aiopg: instrumentation/opentelemetry-instrumentation-aiopg/tests
  test-instrumentation-asgi: instrumentation/opentelemetry-instrumentation-asgi/tests
  test-instrumentation-asyncpg: instrumentation/opentelemetry-instrumentation-asyncpg/tests
  test-instrumentation-boto: instrumentation/opentelemetry-instrumentation-boto/tests
  test-instrumentation-botocore: instrumentation/opentelemetry-instrumentation-botocore/tests
  test-instrumentation-celery: instrumentation/opentelemetry-instrumentation-celery/tests
  test-instrumentation-dbapi: instrumentation/opentelemetry-instrumentation-dbapi/tests
  test-instrumentation-django: instrumentation/opentelemetry-instrumentation-django/tests
  test-instrumentation-elasticsearch{2,5,6,7}: instrumentation/opentelemetry-instrumentation-elasticsearch/tests
  test-instrumentation-falcon: instrumentation/opentelemetry-instrumentation-falcon/tests
  test-instrumentation-fastapi: instrumentation/opentelemetry-instrumentation-fastapi/tests
  test-instrumentation-flask: instrumentation/opentelemetry-instrumentation-flask/tests
  test-instrumentation-urllib: instrumentation/opentelemetry-instrumentation-urllib/tests
  test-instrumentation-grpc: instrumentation/opentelemetry-instrumentation-grpc/tests
  test-instrumentation-jinja2: instrumentation/opentelemetry-instrumentation-jinja2/tests
  test-instrumentation-mysql: instrumentation/opentelemetry-instrumentation-mysql/tests
  test-instrumentation-psycopg2: instrumentation/opentelemetry-instrumentation-psycopg2/tests
  test-instrumentation-pymemcache: instrumentation/opentelemetry-instrumentation-pymemcache/tests
  test-instrumentation-pymongo: instrumentation/opentelemetry-instrumentation-pymongo/tests
  test-instrumentation-pymysql: instrumentation/opentelemetry-instrumentation-pymysql/tests
  test-instrumentation-pyramid: instrumentation/opentelemetry-instrumentation-pyramid/tests
  test-instrumentation-redis: instrumentation/opentelemetry-instrumentation-redis/tests
  test-instrumentation-requests: instrumentation/opentelemetry-instrumentation-requests/tests
  test-instrumentation-sklearn: instrumentation/opentelemetry-instrumentation-sklearn/tests
  test-instrumentation-sqlalchemy: instrumentation/opentelemetry-instrumentation-sqlalchemy/tests
  test-instrumentation-sqlite3: instrumentation/opentelemetry-instrumentation-sqlite3/tests
  test-instrumentation-starlette: instrumentation/opentelemetry-instrumentation-starlette/tests
  test-instrumentation-tornado: instrumentation/opentelemetry-instrumentation-tornado/tests
  test-instrumentation-wsgi: instrumentation/opentelemetry-instrumentation-wsgi/tests
  test-util-http: util/opentelemetry-util-http/tests
  test-sdkextension-aws: sdk-extension/opentelemetry-sdk-extension-aws/tests

  test-exporter-datadog: exporter/opentelemetry-exporter-datadog/tests

commands_pre =
; Install without -e to test the actual installation
  py3{5,6,7,8}: python -m pip install -U pip setuptools wheel
; Install common packages for all the tests. These are not needed in all the
; cases but it saves a lot of boilerplate in this file.
  test: pip install {toxinidir}/opentelemetry-python-core/opentelemetry-api
  test: pip install {toxinidir}/opentelemetry-python-core/opentelemetry-instrumentation
  test: pip install {toxinidir}/opentelemetry-python-core/opentelemetry-sdk
  test: pip install {toxinidir}/opentelemetry-python-core/tests/util

  celery: pip install {toxinidir}/instrumentation/opentelemetry-instrumentation-celery[test]

  grpc: pip install {toxinidir}/instrumentation/opentelemetry-instrumentation-grpc[test]

  falcon,flask,django,pyramid,tornado,starlette,fastapi: pip install {toxinidir}/util/opentelemetry-util-http
  wsgi,falcon,flask,django,pyramid: pip install {toxinidir}/instrumentation/opentelemetry-instrumentation-wsgi
  asgi,starlette,fastapi: pip install {toxinidir}/instrumentation/opentelemetry-instrumentation-asgi

  asyncpg: pip install {toxinidir}/instrumentation/opentelemetry-instrumentation-asyncpg

  boto: pip install {toxinidir}/instrumentation/opentelemetry-instrumentation-botocore[test]
  boto: pip install {toxinidir}/instrumentation/opentelemetry-instrumentation-boto[test]

  falcon: pip install {toxinidir}/instrumentation/opentelemetry-instrumentation-falcon[test]

  flask: pip install {toxinidir}/instrumentation/opentelemetry-instrumentation-flask[test]

  urllib: pip install {toxinidir}/instrumentation/opentelemetry-instrumentation-urllib[test]

  botocore: pip install {toxinidir}/instrumentation/opentelemetry-instrumentation-botocore[test]

  dbapi: pip install {toxinidir}/instrumentation/opentelemetry-instrumentation-dbapi[test]

  django: pip install {toxinidir}/instrumentation/opentelemetry-instrumentation-django[test]

  fastapi: pip install {toxinidir}/instrumentation/opentelemetry-instrumentation-fastapi[test]

  mysql: pip install {toxinidir}/instrumentation/opentelemetry-instrumentation-dbapi {toxinidir}/instrumentation/opentelemetry-instrumentation-mysql[test]

  pymemcache: pip install {toxinidir}/instrumentation/opentelemetry-instrumentation-pymemcache[test]

  pymongo: pip install {toxinidir}/instrumentation/opentelemetry-instrumentation-pymongo[test]

  psycopg2: pip install {toxinidir}/instrumentation/opentelemetry-instrumentation-dbapi {toxinidir}/instrumentation/opentelemetry-instrumentation-psycopg2[test]

  pymysql: pip install {toxinidir}/instrumentation/opentelemetry-instrumentation-dbapi {toxinidir}/instrumentation/opentelemetry-instrumentation-pymysql[test]

  pyramid: pip install {toxinidir}/instrumentation/opentelemetry-instrumentation-pyramid[test]

  sqlite3: pip install {toxinidir}/instrumentation/opentelemetry-instrumentation-dbapi {toxinidir}/instrumentation/opentelemetry-instrumentation-sqlite3[test]

  redis: pip install {toxinidir}/instrumentation/opentelemetry-instrumentation-redis[test]

  requests: pip install {toxinidir}/instrumentation/opentelemetry-instrumentation-requests[test]

  starlette: pip install {toxinidir}/instrumentation/opentelemetry-instrumentation-starlette[test]

  tornado: pip install {toxinidir}/instrumentation/opentelemetry-instrumentation-tornado

  jinja2: pip install {toxinidir}/instrumentation/opentelemetry-instrumentation-jinja2[test]

  aiohttp-client: pip install {toxinidir}/instrumentation/opentelemetry-instrumentation-aiohttp-client

  aiopg: pip install {toxinidir}/instrumentation/opentelemetry-instrumentation-dbapi pip install {toxinidir}/instrumentation/opentelemetry-instrumentation-aiopg[test]

  datadog: pip install flaky {toxinidir}/exporter/opentelemetry-exporter-datadog

  sklearn: pip install {toxinidir}/instrumentation/opentelemetry-instrumentation-sklearn[test]

  sqlalchemy: pip install {toxinidir}/instrumentation/opentelemetry-instrumentation-sqlalchemy

  elasticsearch{2,5,6,7}: pip install {toxinidir}/opentelemetry-python-core/opentelemetry-instrumentation {toxinidir}/instrumentation/opentelemetry-instrumentation-elasticsearch[test]

  aws: pip install requests {toxinidir}/sdk-extension/opentelemetry-sdk-extension-aws

  http: pip install {toxinidir}/util/opentelemetry-util-http
; In order to get a health coverage report,
; we have to install packages in editable mode.
  coverage: python {toxinidir}/scripts/eachdist.py install --editable

commands =
  test: pytest {posargs}
  coverage: {toxinidir}/scripts/coverage.sh

[testenv:docs]
deps =
  -c {toxinidir}/dev-requirements.txt
  -r {toxinidir}/docs-requirements.txt
  pytest

commands_pre =
  python -m pip install {toxinidir}/opentelemetry-python-core/opentelemetry-api
  python -m pip install {toxinidir}/opentelemetry-python-core/opentelemetry-sdk
  python -m pip install {toxinidir}/opentelemetry-python-core/opentelemetry-instrumentation
  python -m pip install {toxinidir}/util/opentelemetry-util-http

changedir = docs

commands =
  sphinx-build -E -a -W -b html -T . _build/html

[testenv:lint]
basepython: python3.8
recreate = False 
deps =
  -c dev-requirements.txt
  flaky
  pylint
  flake8
  isort
  black
  psutil
  readme_renderer
  httpretty

commands_pre =
  sudo apt-get install libsnappy-dev
  python -m pip install {toxinidir}/opentelemetry-python-core/opentelemetry-api
  python -m pip install {toxinidir}/opentelemetry-python-core/opentelemetry-instrumentation
  python -m pip install {toxinidir}/opentelemetry-python-core/opentelemetry-sdk
  python -m pip install {toxinidir}/opentelemetry-python-core/tests/util
  python -m pip install {toxinidir}/util/opentelemetry-util-http
  python -m pip install -e {toxinidir}/instrumentation/opentelemetry-instrumentation-wsgi[test]
  python -m pip install -e {toxinidir}/instrumentation/opentelemetry-instrumentation-dbapi[test]
  python -m pip install -e {toxinidir}/instrumentation/opentelemetry-instrumentation-asgi[test]
  python -m pip install -e {toxinidir}/instrumentation/opentelemetry-instrumentation-botocore[test]
  python -m pip install -e {toxinidir}/instrumentation/opentelemetry-instrumentation-django[test]
  python -m pip install -e {toxinidir}/instrumentation/opentelemetry-instrumentation-starlette[test]
  python -m pip install -e {toxinidir}/instrumentation/opentelemetry-instrumentation-grpc[test]
  python -m pip install -e {toxinidir}/instrumentation/opentelemetry-instrumentation-falcon[test]
  python -m pip install -e {toxinidir}/instrumentation/opentelemetry-instrumentation-boto[test]
  python -m pip install -e {toxinidir}/instrumentation/opentelemetry-instrumentation-flask[test]
  python -m pip install -e {toxinidir}/instrumentation/opentelemetry-instrumentation-sqlalchemy[test]
  python -m pip install -e {toxinidir}/instrumentation/opentelemetry-instrumentation-celery[test]
  python -m pip install -e {toxinidir}/instrumentation/opentelemetry-instrumentation-sklearn[test]
  python -m pip install -e {toxinidir}/instrumentation/opentelemetry-instrumentation-redis[test]
  python -m pip install -e {toxinidir}/instrumentation/opentelemetry-instrumentation-fastapi[test]
  python -m pip install -e {toxinidir}/instrumentation/opentelemetry-instrumentation-jinja2[test]
  python -m pip install -e {toxinidir}/instrumentation/opentelemetry-instrumentation-pymemcache[test]
  python -m pip install -e {toxinidir}/instrumentation/opentelemetry-instrumentation-psycopg2[test]
  python -m pip install -e {toxinidir}/instrumentation/opentelemetry-instrumentation-aiohttp-client[test]
  python -m pip install -e {toxinidir}/instrumentation/opentelemetry-instrumentation-aiopg[test]
  python -m pip install -e {toxinidir}/instrumentation/opentelemetry-instrumentation-sqlite3[test]
  python -m pip install -e {toxinidir}/instrumentation/opentelemetry-instrumentation-pyramid[test]
  python -m pip install -e {toxinidir}/instrumentation/opentelemetry-instrumentation-requests[test]
  python -m pip install -e {toxinidir}/instrumentation/opentelemetry-instrumentation-pymysql[test]
  python -m pip install -e {toxinidir}/instrumentation/opentelemetry-instrumentation-pymongo[test]
  python -m pip install -e {toxinidir}/instrumentation/opentelemetry-instrumentation-elasticsearch[test]
  python -m pip install -e {toxinidir}/instrumentation/opentelemetry-instrumentation-asyncpg[test]
  python -m pip install -e {toxinidir}/instrumentation/opentelemetry-instrumentation-tornado[test]
  python -m pip install -e {toxinidir}/instrumentation/opentelemetry-instrumentation-mysql[test]
  python -m pip install -e {toxinidir}/exporter/opentelemetry-exporter-datadog[test]
  python -m pip install -e {toxinidir}/sdk-extension/opentelemetry-sdk-extension-aws[test]

commands =
  python scripts/eachdist.py lint --check-only

[testenv:docker-tests]
deps =
  pip >= 20.3.3
  pytest
  asyncpg==0.20.1
  docker-compose >= 1.25.2
  mysql-connector-python ~=  8.0
  pymongo ~= 3.1
  pymysql ~= 0.9.3
  psycopg2-binary ~= 2.8.4
  aiopg >= 0.13.0
  sqlalchemy ~= 1.3.16
  redis ~= 3.3.11
  celery[pytest] >= 4.0, < 6.0
  protobuf>=3.13.0
  requests==2.25.0
changedir =
  tests/opentelemetry-docker-tests/tests

commands_pre =
<<<<<<< HEAD
=======
  sudo apt-get install libsnappy-dev
>>>>>>> b016f6f7
  pip install -e {toxinidir}/opentelemetry-python-core/opentelemetry-api \
              -e {toxinidir}/opentelemetry-python-core/opentelemetry-instrumentation \
              -e {toxinidir}/opentelemetry-python-core/opentelemetry-sdk \
              -e {toxinidir}/opentelemetry-python-core/tests/util \
              -e {toxinidir}/instrumentation/opentelemetry-instrumentation-asyncpg \
              -e {toxinidir}/instrumentation/opentelemetry-instrumentation-celery \
              -e {toxinidir}/instrumentation/opentelemetry-instrumentation-dbapi \
              -e {toxinidir}/instrumentation/opentelemetry-instrumentation-mysql \
              -e {toxinidir}/instrumentation/opentelemetry-instrumentation-psycopg2 \
              -e {toxinidir}/instrumentation/opentelemetry-instrumentation-pymongo \
              -e {toxinidir}/instrumentation/opentelemetry-instrumentation-pymysql \
              -e {toxinidir}/instrumentation/opentelemetry-instrumentation-sqlalchemy \
              -e {toxinidir}/instrumentation/opentelemetry-instrumentation-aiopg \
              -e {toxinidir}/instrumentation/opentelemetry-instrumentation-redis \
              -e {toxinidir}/opentelemetry-python-core/exporter/opentelemetry-exporter-opencensus
  docker-compose up -d
  python check_availability.py
commands =
  pytest {posargs}<|MERGE_RESOLUTION|>--- conflicted
+++ resolved
@@ -373,10 +373,6 @@
   tests/opentelemetry-docker-tests/tests
 
 commands_pre =
-<<<<<<< HEAD
-=======
-  sudo apt-get install libsnappy-dev
->>>>>>> b016f6f7
   pip install -e {toxinidir}/opentelemetry-python-core/opentelemetry-api \
               -e {toxinidir}/opentelemetry-python-core/opentelemetry-instrumentation \
               -e {toxinidir}/opentelemetry-python-core/opentelemetry-sdk \
@@ -395,4 +391,7 @@
   docker-compose up -d
   python check_availability.py
 commands =
-  pytest {posargs}+  pytest {posargs}
+
+commands_post =
+  docker-compose down -v