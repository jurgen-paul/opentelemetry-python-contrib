[tox]
isolated_build = True
skipsdist = True
skip_missing_interpreters = True
envlist =
    ; Environments are organized by individual package, allowing
    ; for specifying supported Python versions per package.

    ; instrumentation-openai
    py3{8,9,10,11,12,13}-test-instrumentation-openai-v2-{0,1}
    pypy3-test-instrumentation-openai-v2-{0,1}
    lint-instrumentation-openai-v2

    ; instrumentation-vertexai
    py3{8,9,10,11,12,13}-test-instrumentation-vertexai-{0,1}
    # Disabling pypy3 as shapely does not have wheels and fails to compile
    # pypy3-test-instrumentation-vertexai-{0,1}
    lint-instrumentation-vertexai

    ; opentelemetry-resource-detector-container
    py3{8,9,10,11,12,13}-test-resource-detector-container
    pypy3-test-resource-detector-container
    lint-resource-detector-container

    ; opentelemetry-resource-detector-azure
    py3{8,9,10,11,12,13}-test-resource-detector-azure-{0,1}
    pypy3-test-resource-detector-azure-{0,1}
    lint-resource-detector-azure

    ; opentelemetry-sdk-extension-aws
    py3{8,9,10,11,12,13}-test-sdk-extension-aws-{0,1}
    pypy3-test-sdk-extension-aws-{0,1}
    lint-sdk-extension-aws
    benchmark-sdk-extension-aws

    ; opentelemetry-distro
    py3{8,9,10,11,12,13}-test-distro
    pypy3-test-distro
    lint-distro

    ; opentelemetry-instrumentation
    py3{8,9,10,11,12,13}-test-opentelemetry-instrumentation
    pypy3-test-opentelemetry-instrumentation
    lint-opentelemetry-instrumentation

    ; opentelemetry-instrumentation-aiohttp-client
    py3{8,9,10,11,12,13}-test-instrumentation-aiohttp-client
    pypy3-test-instrumentation-aiohttp-client
    lint-instrumentation-aiohttp-client

    ; opentelemetry-instrumentation-aiohttp-server
    py3{8,9,10,11,12,13}-test-instrumentation-aiohttp-server
    pypy3-test-instrumentation-aiohttp-server
    lint-instrumentation-aiohttp-server

    ; opentelemetry-instrumentation-aiopg
    py3{8,9,10,11,12,13}-test-instrumentation-aiopg
    ; instrumentation-aiopg intentionally excluded from pypy3
    lint-instrumentation-aiopg

    ; opentelemetry-instrumentation-aws-lambda
    py3{8,9,10,11,12,13}-test-instrumentation-aws-lambda
    pypy3-test-instrumentation-aws-lambda
    lint-instrumentation-aws-lambda

    ; opentelemetry-instrumentation-botocore
    py3{8,9,10,11,12,13}-test-instrumentation-botocore
    ; FIXME: see https://github.com/open-telemetry/opentelemetry-python-contrib/issues/1736
    ; pypy3-test-instrumentation-botocore
    lint-instrumentation-botocore

    ; opentelemetry-instrumentation-boto3sqs
    py3{8,9,10,11,12,13}-test-instrumentation-boto3sqs
    pypy3-test-instrumentation-boto3sqs
    lint-instrumentation-boto3sqs

    ; opentelemetry-instrumentation-django
    ; Only officially supported Python versions are tested for each Django
    ; major release. Updated list can be found at:
    ; https://docs.djangoproject.com/en/dev/faq/install/#what-python-version-can-i-use-with-django
    ; The numbers at the end of the environment names
    ; below mean these dependencies are being used:
    ; 0: django~=2.0
    ; 1: django~=3.0
    ; 2: django>=4.0b1,<5.0 backports.zoneinfo==0.2.1
    ; 3: django>=4.0b1,<5.0
    py3{8,9}-test-instrumentation-django-{0,1,2}
    py3{10,11,12}-test-instrumentation-django-{1,3}
    py313-test-instrumentation-django-3
    pypy3-test-instrumentation-django-{0,1}
    lint-instrumentation-django

    ; opentelemetry-instrumentation-dbapi
    py3{8,9,10,11,12,13}-test-instrumentation-dbapi
    pypy3-test-instrumentation-dbapi
    lint-instrumentation-dbapi

    ; opentelemetry-instrumentation-boto
    py3{8,9,10,11}-test-instrumentation-boto
    ; FIXME: see https://github.com/open-telemetry/opentelemetry-python-contrib/issues/1736
    ; pypy3-test-instrumentation-boto
    lint-instrumentation-boto

    ; opentelemetry-instrumentation-click
    py3{8,9,10,11,12,13}-test-instrumentation-click
    pypy3-test-instrumentation-click
    lint-instrumentation-click

    ; opentelemetry-instrumentation-elasticsearch
    ; The numbers at the end of the environment names
    ; below mean these dependencies are being used:
    ; 0: elasticsearch-dsl==6.4.0 elasticsearch==6.8.2
    ; 1: elasticsearch-dsl==7.4.1 elasticsearch==7.17.9
    ; 2: elasticsearch-dsl==8.13.1 elasticsearch==8.13.1
    py3{8,9,10,11,12,13}-test-instrumentation-elasticsearch-{0,1,2}
    pypy3-test-instrumentation-elasticsearch-{0,1,2}
    lint-instrumentation-elasticsearch

    ; opentelemetry-instrumentation-falcon
    ; py310 does not work with falcon 1
    ; py3{8,9} will be dropped for falcon 4
    ; The numbers at the end of the environment names
    ; below mean these dependencies are being used:
    ; 0: falcon ==1.4.1
    ; 1: falcon >=2.0.0,<3.0.0
<<<<<<< HEAD
    ; 2: falcon >=3.0.0,<4.0.0
    py3{8,9}-test-instrumentation-falcon-{0,1,2}
    py3{10,11,12,13}-test-instrumentation-falcon-{1,2}
    pypy3-test-instrumentation-falcon-{0,1,2}
=======
    ; 2: falcon >=3.0.0,<3.1.2
    ; 3: falcon >=3.1.2,<4.0.0
    ; 4: falcon >=4.0.0,<5.0.0
    py3{8,9}-test-instrumentation-falcon-{0,1,2,3}
    py3{10,11,12}-test-instrumentation-falcon-{1,2,3,4}
    pypy3-test-instrumentation-falcon-{0,1,2,3,4}
>>>>>>> b03bf003
    lint-instrumentation-falcon

    ; opentelemetry-instrumentation-fastapi
    py3{8,9,10,11,12,13}-test-instrumentation-fastapi
    pypy3-test-instrumentation-fastapi
    lint-instrumentation-fastapi

    ; opentelemetry-instrumentation-flask
    ; The numbers at the end of the environment names
    ; below mean these dependencies are being used:
    ; 0: Flask ==2.1.3 Werkzeug <3.0.0
    ; 1: Flask ==2.2.0 Werkzeug <3.0.0
    ; 2: Flask >=3.0.0 Werkzeug >=3.0.0
    py3{8,9,10,11,12,13}-test-instrumentation-flask-{0,1,2}
    ; py3{8,9,10,11,12}-test-instrumentation-flask-{2}
    pypy3-test-instrumentation-flask-{0,1}
    lint-instrumentation-flask

    ; opentelemetry-instrumentation-urllib
    py3{8,9,10,11,12,13}-test-instrumentation-urllib
    pypy3-test-instrumentation-urllib
    lint-instrumentation-urllib

    ; opentelemetry-instrumentation-urllib3
    ; The numbers at the end of the environment names
    ; below mean these dependencies are being used:
    ; 0: urllib3 >=1.0.0,<2.0.0
    ; 1: urllib3 >=2.0.0,<3.0.0
    py3{8,9,10,11,12,13}-test-instrumentation-urllib3-{0,1}
    pypy3-test-instrumentation-urllib3-{0,1}
    lint-instrumentation-urllib3

    ; opentelemetry-instrumentation-requests
    py3{8,9,10,11,12,13}-test-instrumentation-requests
    ;pypy3-test-instrumentation-requests
    lint-instrumentation-requests

    ; opentelemetry-instrumentation-starlette
    py3{8,9,10,11,12,13}-test-instrumentation-starlette
    pypy3-test-instrumentation-starlette
    lint-instrumentation-starlette

    ; opentelemetry-instrumentation-jinja2
    py3{8,9,10,11,12,13}-test-instrumentation-jinja2
    pypy3-test-instrumentation-jinja2
    lint-instrumentation-jinja2

    ; opentelemetry-instrumentation-logging
    py3{8,9,10,11,12,13}-test-instrumentation-logging
    pypy3-test-instrumentation-logging
    lint-instrumentation-logging

    ; opentelemetry-exporter-richconsole
    py3{8,9,10,11,12,13}-test-exporter-richconsole
    pypy3-test-exporter-richconsole
    lint-exporter-richconsole

    ; opentelemetry-exporter-prometheus-remote-write
    py3{8,9,10,11,12,13}-test-exporter-prometheus-remote-write
    pypy3-test-exporter-prometheus-remote-write
    lint-exporter-prometheus-remote-write

    ; opentelemetry-instrumentation-mysql
    ; The numbers at the end of the environment names
    ; below mean these dependencies are being used:
    ; 0: mysql-connector-python >=8.0.0,<9.0.0
    ; 1: mysql-connector-python ~=9.0.0
    py3{8,9,10,11,12,13}-test-instrumentation-mysql-{0,1}
    pypy3-test-instrumentation-mysql-{0,1}
    lint-instrumentation-mysql

    ; opentelemetry-instrumentation-mysqlclient
    py3{8,9,10,11,12,13}-test-instrumentation-mysqlclient
    pypy3-test-instrumentation-mysqlclient
    ; prerequisite: follow the instructions here
    ; https://github.com/PyMySQL/mysqlclient#install
    ; for your OS to install the required dependencies
    lint-instrumentation-mysqlclient

    ; opentelemetry-instrumentation-psycopg2
    py3{8,9,10,11,12,13}-test-instrumentation-psycopg2
    ; ext-psycopg2 intentionally excluded from pypy3
    lint-instrumentation-psycopg2

    ; opentelemetry-instrumentation-psycopg
    py3{8,9,10,11,12,13}-test-instrumentation-psycopg
    pypy3-test-instrumentation-psycopg
    lint-instrumentation-psycopg

    ; opentelemetry-instrumentation-pymemcache
    ; The numbers at the end of the environment names
    ; below mean these dependencies are being used:
    ; 0: pymemcache ==1.3.5
    ; 1: pymemcache >2.0.0,<3.0.0
    ; 2: pymemcache >3.0.0,<3.4.2
    ; 3: pymemcache ==3.4.2
    ; 4: pymemcache ==4.0.0
    py3{8,9,10,11,12,13}-test-instrumentation-pymemcache-{0,1,2,3,4}
    pypy3-test-instrumentation-pymemcache-{0,1,2,3,4}
    lint-instrumentation-pymemcache

    ; opentelemetry-instrumentation-pymongo
    py3{8,9,10,11,12,13}-test-instrumentation-pymongo
    pypy3-test-instrumentation-pymongo
    lint-instrumentation-pymongo

    ; opentelemetry-instrumentation-pymysql
    py3{8,9,10,11,12,13}-test-instrumentation-pymysql
    pypy3-test-instrumentation-pymysql
    lint-instrumentation-pymysql

    ; opentelemetry-instrumentation-pyramid
    ; TODO: add py313 when supported by pyramid
    py3{8,9,10,11,12}-test-instrumentation-pyramid
    pypy3-test-instrumentation-pyramid
    lint-instrumentation-pyramid

    ; opentelemetry-instrumentation-asgi
    py3{8,9,10,11,12,13}-test-instrumentation-asgi
    pypy3-test-instrumentation-asgi
    lint-instrumentation-asgi

    ; opentelemetry-instrumentation-asyncpg
    py3{8,9,10,11,12,13}-test-instrumentation-asyncpg
    ; ext-asyncpg intentionally excluded from pypy3
    lint-instrumentation-asyncpg

    ; opentelemetry-instrumentation-sqlite3
    py3{8,9,10,11,12,13}-test-instrumentation-sqlite3
    pypy3-test-instrumentation-sqlite3
    lint-instrumentation-sqlite3

    ; opentelemetry-instrumentation-wsgi
    py3{8,9,10,11,12,13}-test-instrumentation-wsgi
    pypy3-test-instrumentation-wsgi
    lint-instrumentation-wsgi

    ; opentelemetry-instrumentation-grpc
    ; The numbers at the end of the environment names
    ; below mean these dependencies are being used:
    ; 0: grpcio==1.62.0
    ; 1: grpcio==1.66.2
    py3{8,9,10,11,12}-test-instrumentation-grpc-{0,1}
    py313-test-instrumentation-grpc-1
    lint-instrumentation-grpc

    ; opentelemetry-instrumentation-sqlalchemy
    ; The numbers at the end of the environment names
    ; below mean these dependencies are being used:
    ; 0: sqlalchemy>=1.1,<1.2
    ; 1: sqlalchemy~=1.4 aiosqlite
    ; 2: sqlalchemy~=2.0.0
    py3{8,9,10,11,12,13}-test-instrumentation-sqlalchemy-{1,2}
    pypy3-test-instrumentation-sqlalchemy-{0,1,2}
    lint-instrumentation-sqlalchemy

    ; opentelemetry-instrumentation-redis
    py3{8,9,10,11,12,13}-test-instrumentation-redis
    pypy3-test-instrumentation-redis
    lint-instrumentation-redis

    ; opentelemetry-instrumentation-remoulade
    py3{8,9,10,11,12,13}-test-instrumentation-remoulade
    ; instrumentation-remoulade intentionally excluded from pypy3
    lint-instrumentation-remoulade

    ; opentelemetry-instrumentation-celery
    py3{8,9,10,11,12,13}-test-instrumentation-celery
    pypy3-test-instrumentation-celery
    lint-instrumentation-celery

    ; opentelemetry-instrumentation-system-metrics
    py3{8,9,10,11,12,13}-test-instrumentation-system-metrics
    pypy3-test-instrumentation-system-metrics
    lint-instrumentation-system-metrics

    ; opentelemetry-instrumentation-threading
    py3{8,9,10,11,12,13}-test-instrumentation-threading
    pypy3-test-instrumentation-threading
    lint-instrumentation-threading

    ; opentelemetry-instrumentation-tornado
    py3{8,9,10,11,12,13}-test-instrumentation-tornado
    pypy3-test-instrumentation-tornado
    lint-instrumentation-tornado

    ; opentelemetry-instrumentation-tortoiseorm
    py3{8,9,10,11,12,13}-test-instrumentation-tortoiseorm
    pypy3-test-instrumentation-tortoiseorm
    lint-instrumentation-tortoiseorm

    ; opentelemetry-instrumentation-httpx
    ; The numbers at the end of the environment names
    ; below mean these dependencies are being used:
    ; 0: httpx>=0.18.0,<0.19.0 respx~=0.17.0
    ; 1: httpx>=0.19.0 respx~=0.20.1
    py3{8,9,10,11,12}-test-instrumentation-httpx-{0,1}
    py313-test-instrumentation-httpx-1
    pypy3-test-instrumentation-httpx-{0,1}
    lint-instrumentation-httpx

    ; opentelemetry-util-http
    py3{8,9,10,11,12,13}-test-util-http
    pypy3-test-util-http
    lint-util-http

    ; opentelemetry-propagator-aws-xray
    py3{8,9,10,11,12,13}-test-propagator-aws-xray-{0,1}
    pypy3-test-propagator-aws-xray-{0,1}
    lint-propagator-aws-xray
    benchmark-propagator-aws-xray

    ; opentelemetry-propagator-ot-trace
    py3{8,9,10,11,12,13}-test-propagator-ot-trace
    pypy3-test-propagator-ot-trace
    lint-propagator-ot-trace

    ; opentelemetry-instrumentation-sio-pika
    ; The numbers at the end of the environment names
    ; below mean these dependencies are being used:
    ; 0: pika>=0.12.0,<1.0.0
    ; 1: pika>=1.0.0
    py3{8,9,10,11,12,13}-test-instrumentation-sio-pika-{0,1}
    pypy3-test-instrumentation-sio-pika-{0,1}
    lint-instrumentation-sio-pika

    ; opentelemetry-instrumentation-aio-pika
    ; The numbers at the end of the environment names
    ; below mean these dependencies are being used:
    ; 0: aio_pika==7.2.0
    ; 1: aio_pika==8.3.0
    ; 2: aio_pika==9.0.5
    ; 3: aio_pika==9.4.1
    py3{8,9,10,11,12,13}-test-instrumentation-aio-pika-{0,1,2,3}
    pypy3-test-instrumentation-aio-pika-{0,1,2,3}
    lint-instrumentation-aio-pika

    ; opentelemetry-instrumentation-aiokafka
    py3{8,9,10,11,12,13}-test-instrumentation-aiokafka
    pypy3-test-instrumentation-aiokafka
    lint-instrumentation-aiokafka

    ; opentelemetry-instrumentation-kafka-python
    py3{8,9,10,11}-test-instrumentation-kafka-python
    py3{8,9,10,11,12,13}-test-instrumentation-kafka-pythonng
    pypy3-test-instrumentation-kafka-python
    pypy3-test-instrumentation-kafka-pythonng
    lint-instrumentation-kafka-python

    ; opentelemetry-instrumentation-confluent-kafka
    py3{8,9,10,11,12,13}-test-instrumentation-confluent-kafka
    lint-instrumentation-confluent-kafka

    ; opentelemetry-instrumentation-asyncio
    py3{8,9,10,11,12,13}-test-instrumentation-asyncio
    lint-instrumentation-asyncio

    ; opentelemetry-instrumentation-cassandra
    py3{8,9,10,11,12,13}-test-instrumentation-cassandra
    pypy3-test-instrumentation-cassandra
    lint-instrumentation-cassandra

    ; opentelemetry-processor-baggage
    py3{8,9,10,11,12,13}-test-processor-baggage
    pypy3-test-processor-baggage
    ; requires snappy headers to be available on the system
    lint-processor-baggage

    spellcheck
    docker-tests
    docs
    generate
    generate-workflows
    shellcheck
    ruff

[testenv]
test_deps =
  opentelemetry-api@{env:CORE_REPO}\#egg=opentelemetry-api&subdirectory=opentelemetry-api
  opentelemetry-semantic-conventions@{env:CORE_REPO}\#egg=opentelemetry-semantic-conventions&subdirectory=opentelemetry-semantic-conventions
  opentelemetry-sdk@{env:CORE_REPO}\#egg=opentelemetry-sdk&subdirectory=opentelemetry-sdk
  opentelemetry-test-utils@{env:CORE_REPO}\#egg=opentelemetry-test-utils&subdirectory=tests/opentelemetry-test-utils

deps =
  lint: -r dev-requirements.txt
  coverage: pytest
  coverage: pytest-cov

  opentelemetry-instrumentation: {[testenv]test_deps}
  opentelemetry-instrumentation: -r {toxinidir}/opentelemetry-instrumentation/test-requirements.txt

  distro: {[testenv]test_deps}
  distro: -r {toxinidir}/opentelemetry-distro/test-requirements.txt

  # packages that are released individually should provide a test-requirements.txt with the lowest version of OTel API
  # and SDK supported to test we are honoring it
  openai-0: -r {toxinidir}/instrumentation-genai/opentelemetry-instrumentation-openai-v2/test-requirements-0.txt
  # and the latest version of OTel API and SDK
  openai-1: {[testenv]test_deps}
  openai-1: -r {toxinidir}/instrumentation-genai/opentelemetry-instrumentation-openai-v2/test-requirements-1.txt
  lint-instrumentation-openai-v2: -r {toxinidir}/instrumentation-genai/opentelemetry-instrumentation-openai-v2/test-requirements-0.txt

  vertexai-0: -r {toxinidir}/instrumentation-genai/opentelemetry-instrumentation-vertexai/test-requirements-0.txt
  vertexai-1: {[testenv]test_deps}
  vertexai-1: -r {toxinidir}/instrumentation-genai/opentelemetry-instrumentation-vertexai/test-requirements-1.txt
  lint-instrumentation-vertexai: -r {toxinidir}/instrumentation-genai/opentelemetry-instrumentation-vertexai/test-requirements-0.txt

  asgi: {[testenv]test_deps}
  asgi: -r {toxinidir}/instrumentation/opentelemetry-instrumentation-asgi/test-requirements.txt

  celery: {[testenv]test_deps}
  py3{8,9}-test-instrumentation-celery: -r {toxinidir}/instrumentation/opentelemetry-instrumentation-celery/test-requirements-0.txt
  py3{10,11,12}-test-instrumentation-celery: -r {toxinidir}/instrumentation/opentelemetry-instrumentation-celery/test-requirements-1.txt
  pypy3-test-instrumentation-celery: -r {toxinidir}/instrumentation/opentelemetry-instrumentation-celery/test-requirements-1.txt
  lint-instrumentation-celery: -r {toxinidir}/instrumentation/opentelemetry-instrumentation-celery/test-requirements-1.txt

  click: {[testenv]test_deps}
  click: -r {toxinidir}/instrumentation/opentelemetry-instrumentation-click/test-requirements.txt

  sio-pika: {[testenv]test_deps}
  sio-pika-0: -r {toxinidir}/instrumentation/opentelemetry-instrumentation-pika/test-requirements-0.txt
  sio-pika-1: -r {toxinidir}/instrumentation/opentelemetry-instrumentation-pika/test-requirements-1.txt
  lint-instrumentation-sio-pika: -r {toxinidir}/instrumentation/opentelemetry-instrumentation-pika/test-requirements-1.txt

  aio-pika: {[testenv]test_deps}
  aio-pika-0: -r {toxinidir}/instrumentation/opentelemetry-instrumentation-aio-pika/test-requirements-0.txt
  aio-pika-1: -r {toxinidir}/instrumentation/opentelemetry-instrumentation-aio-pika/test-requirements-1.txt
  aio-pika-2: -r {toxinidir}/instrumentation/opentelemetry-instrumentation-aio-pika/test-requirements-2.txt
  aio-pika-3: -r {toxinidir}/instrumentation/opentelemetry-instrumentation-aio-pika/test-requirements-3.txt
  lint-instrumentation-aio-pika: -r {toxinidir}/instrumentation/opentelemetry-instrumentation-aio-pika/test-requirements-3.txt

  aiokafka: {[testenv]test_deps}
  aiokafka: -r {toxinidir}/instrumentation/opentelemetry-instrumentation-aiokafka/test-requirements.txt

  kafka-python: {[testenv]test_deps}
  kafka-python: -r {toxinidir}/instrumentation/opentelemetry-instrumentation-kafka-python/test-requirements.txt

  kafka-pythonng: {[testenv]test_deps}
  kafka-pythonng: -r {toxinidir}/instrumentation/opentelemetry-instrumentation-kafka-python/test-requirements-ng.txt

  confluent-kafka: {[testenv]test_deps}
  confluent-kafka: -r {toxinidir}/instrumentation/opentelemetry-instrumentation-confluent-kafka/test-requirements.txt

  grpc: {[testenv]test_deps}
  grpc-0: -r {toxinidir}/instrumentation/opentelemetry-instrumentation-grpc/test-requirements-0.txt
  grpc-1: -r {toxinidir}/instrumentation/opentelemetry-instrumentation-grpc/test-requirements-1.txt
  lint-instrumentation-grpc: -r {toxinidir}/instrumentation/opentelemetry-instrumentation-grpc/test-requirements-1.txt

  wsgi: {[testenv]test_deps}
  wsgi: -r {toxinidir}/instrumentation/opentelemetry-instrumentation-wsgi/test-requirements.txt

  asyncpg: {[testenv]test_deps}
  asyncpg: -r {toxinidir}/instrumentation/opentelemetry-instrumentation-asyncpg/test-requirements.txt

  aws-lambda: {[testenv]test_deps}
  aws-lambda: -r {toxinidir}/instrumentation/opentelemetry-instrumentation-aws-lambda/test-requirements.txt

  boto: {[testenv]test_deps}
  boto: -r {toxinidir}/instrumentation/opentelemetry-instrumentation-boto/test-requirements.txt

  boto3sqs: {[testenv]test_deps}
  boto3sqs: -r {toxinidir}/instrumentation/opentelemetry-instrumentation-boto3sqs/test-requirements.txt

  falcon: {[testenv]test_deps}
  falcon-0: -r {toxinidir}/instrumentation/opentelemetry-instrumentation-falcon/test-requirements-0.txt
  falcon-1: -r {toxinidir}/instrumentation/opentelemetry-instrumentation-falcon/test-requirements-1.txt
  falcon-2: -r {toxinidir}/instrumentation/opentelemetry-instrumentation-falcon/test-requirements-2.txt
  falcon-3: -r {toxinidir}/instrumentation/opentelemetry-instrumentation-falcon/test-requirements-3.txt
  falcon-4: -r {toxinidir}/instrumentation/opentelemetry-instrumentation-falcon/test-requirements-4.txt
  lint-instrumentation-falcon: -r {toxinidir}/instrumentation/opentelemetry-instrumentation-falcon/test-requirements-4.txt

  flask: {[testenv]test_deps}
  flask-0: -r {toxinidir}/instrumentation/opentelemetry-instrumentation-flask/test-requirements-0.txt
  flask-1: -r {toxinidir}/instrumentation/opentelemetry-instrumentation-flask/test-requirements-1.txt
  flask-2: -r {toxinidir}/instrumentation/opentelemetry-instrumentation-flask/test-requirements-2.txt
  lint-instrumentation-flask: -r {toxinidir}/instrumentation/opentelemetry-instrumentation-flask/test-requirements-2.txt

  urllib: {[testenv]test_deps}
  urllib: -r {toxinidir}/instrumentation/opentelemetry-instrumentation-urllib/test-requirements.txt

  urllib3: {[testenv]test_deps}
  urllib3-0: -r {toxinidir}/instrumentation/opentelemetry-instrumentation-urllib3/test-requirements-0.txt
  urllib3-1: -r {toxinidir}/instrumentation/opentelemetry-instrumentation-urllib3/test-requirements-1.txt
  lint-instrumentation-urllib3: -r {toxinidir}/instrumentation/opentelemetry-instrumentation-urllib3/test-requirements-1.txt

  botocore: {[testenv]test_deps}
  botocore: -r {toxinidir}/instrumentation/opentelemetry-instrumentation-botocore/test-requirements.txt

  cassandra: {[testenv]test_deps}
  cassandra: -r {toxinidir}/instrumentation/opentelemetry-instrumentation-cassandra/test-requirements.txt

  dbapi: {[testenv]test_deps}
  dbapi: -r {toxinidir}/instrumentation/opentelemetry-instrumentation-dbapi/test-requirements.txt

  django: {[testenv]test_deps}
  py3{8,9}-test-instrumentation-django-0: -r {toxinidir}/instrumentation/opentelemetry-instrumentation-django/test-requirements-0.txt
  py3{8,9}-test-instrumentation-django-1: -r {toxinidir}/instrumentation/opentelemetry-instrumentation-django/test-requirements-1.txt
  py3{8,9}-test-instrumentation-django-2: -r {toxinidir}/instrumentation/opentelemetry-instrumentation-django/test-requirements-2.txt
  py3{10,11,12}-test-instrumentation-django-1: -r {toxinidir}/instrumentation/opentelemetry-instrumentation-django/test-requirements-1.txt
  py3{10,11,12,13}-test-instrumentation-django-3: -r {toxinidir}/instrumentation/opentelemetry-instrumentation-django/test-requirements-3.txt
  pypy3-test-instrumentation-django-0: -r {toxinidir}/instrumentation/opentelemetry-instrumentation-django/test-requirements-0.txt
  pypy3-test-instrumentation-django-1: -r {toxinidir}/instrumentation/opentelemetry-instrumentation-django/test-requirements-1.txt
  lint-instrumentation-django: -r {toxinidir}/instrumentation/opentelemetry-instrumentation-django/test-requirements-3.txt

  fastapi: {[testenv]test_deps}
  fastapi: -r {toxinidir}/instrumentation/opentelemetry-instrumentation-fastapi/test-requirements.txt

  mysql: {[testenv]test_deps}
  mysql-0: -r {toxinidir}/instrumentation/opentelemetry-instrumentation-mysql/test-requirements-0.txt
  mysql-1: -r {toxinidir}/instrumentation/opentelemetry-instrumentation-mysql/test-requirements-1.txt
  lint-instrumentation-mysql: -r {toxinidir}/instrumentation/opentelemetry-instrumentation-mysql/test-requirements-1.txt

  mysqlclient: {[testenv]test_deps}
  mysqlclient: -r {toxinidir}/instrumentation/opentelemetry-instrumentation-mysqlclient/test-requirements.txt

  pymemcache: {[testenv]test_deps}
  pymemcache-0: -r {toxinidir}/instrumentation/opentelemetry-instrumentation-pymemcache/test-requirements-0.txt
  pymemcache-1: -r {toxinidir}/instrumentation/opentelemetry-instrumentation-pymemcache/test-requirements-1.txt
  pymemcache-2: -r {toxinidir}/instrumentation/opentelemetry-instrumentation-pymemcache/test-requirements-2.txt
  pymemcache-3: -r {toxinidir}/instrumentation/opentelemetry-instrumentation-pymemcache/test-requirements-3.txt
  pymemcache-4: -r {toxinidir}/instrumentation/opentelemetry-instrumentation-pymemcache/test-requirements-4.txt
  lint-instrumentation-pymemcache: -r {toxinidir}/instrumentation/opentelemetry-instrumentation-pymemcache/test-requirements-4.txt

  pymongo: {[testenv]test_deps}
  pymongo: -r {toxinidir}/instrumentation/opentelemetry-instrumentation-pymongo/test-requirements.txt

  psycopg: {[testenv]test_deps}
  py3{8,9}-test-instrumentation-psycopg: -r {toxinidir}/instrumentation/opentelemetry-instrumentation-psycopg/test-requirements-0.txt
  py3{10,11,12}-test-instrumentation-psycopg: -r {toxinidir}/instrumentation/opentelemetry-instrumentation-psycopg/test-requirements-1.txt
  pypy3-test-instrumentation-psycopg: -r {toxinidir}/instrumentation/opentelemetry-instrumentation-psycopg/test-requirements-1.txt
  lint-instrumentation-psycopg: -r {toxinidir}/instrumentation/opentelemetry-instrumentation-psycopg/test-requirements-1.txt

  psycopg2: {[testenv]test_deps}
  psycopg2: -r {toxinidir}/instrumentation/opentelemetry-instrumentation-psycopg2/test-requirements.txt

  pymysql: {[testenv]test_deps}
  pymysql: -r {toxinidir}/instrumentation/opentelemetry-instrumentation-pymysql/test-requirements.txt

  pyramid: {[testenv]test_deps}
  pyramid: -r {toxinidir}/instrumentation/opentelemetry-instrumentation-pyramid/test-requirements.txt

  sqlite3: {[testenv]test_deps}
  sqlite3: -r {toxinidir}/instrumentation/opentelemetry-instrumentation-sqlite3/test-requirements.txt

  redis: {[testenv]test_deps}
  redis: -r {toxinidir}/instrumentation/opentelemetry-instrumentation-redis/test-requirements.txt

  remoulade: {[testenv]test_deps}
  remoulade: -r {toxinidir}/instrumentation/opentelemetry-instrumentation-remoulade/test-requirements.txt

  requests: {[testenv]test_deps}
  requests: -r {toxinidir}/instrumentation/opentelemetry-instrumentation-requests/test-requirements.txt

  starlette: {[testenv]test_deps}
  starlette: -r {toxinidir}/instrumentation/opentelemetry-instrumentation-starlette/test-requirements.txt

  system-metrics: {[testenv]test_deps}
  system-metrics: -r {toxinidir}/instrumentation/opentelemetry-instrumentation-system-metrics/test-requirements.txt

  threading: {[testenv]test_deps}
  threading: -r {toxinidir}/instrumentation/opentelemetry-instrumentation-threading/test-requirements.txt

  tornado: {[testenv]test_deps}
  tornado: -r {toxinidir}/instrumentation/opentelemetry-instrumentation-tornado/test-requirements.txt

  tortoiseorm: {[testenv]test_deps}
  tortoiseorm: -r {toxinidir}/instrumentation/opentelemetry-instrumentation-tortoiseorm/test-requirements.txt

  jinja2: {[testenv]test_deps}
  jinja2: -r {toxinidir}/instrumentation/opentelemetry-instrumentation-jinja2/test-requirements.txt

  logging: {[testenv]test_deps}
  logging: -r {toxinidir}/instrumentation/opentelemetry-instrumentation-logging/test-requirements.txt

  aiohttp-client: {[testenv]test_deps}
  aiohttp-client: -r {toxinidir}/instrumentation/opentelemetry-instrumentation-aiohttp-client/test-requirements.txt

  aiohttp-server: {[testenv]test_deps}
  aiohttp-server: -r {toxinidir}/instrumentation/opentelemetry-instrumentation-aiohttp-server/test-requirements.txt

  aiopg: {[testenv]test_deps}
  aiopg: -r {toxinidir}/instrumentation/opentelemetry-instrumentation-aiopg/test-requirements.txt

  richconsole: {[testenv]test_deps}
  richconsole: -r {toxinidir}/exporter/opentelemetry-exporter-richconsole/test-requirements.txt

  prometheus: {[testenv]test_deps}
  prometheus: -r {toxinidir}/exporter/opentelemetry-exporter-prometheus-remote-write/test-requirements.txt

  sqlalchemy: {[testenv]test_deps}
  sqlalchemy-0: -r {toxinidir}/instrumentation/opentelemetry-instrumentation-sqlalchemy/test-requirements-0.txt
  sqlalchemy-1: -r {toxinidir}/instrumentation/opentelemetry-instrumentation-sqlalchemy/test-requirements-1.txt
  sqlalchemy-2: -r {toxinidir}/instrumentation/opentelemetry-instrumentation-sqlalchemy/test-requirements-2.txt
  lint-instrumentation-sqlalchemy: -r {toxinidir}/instrumentation/opentelemetry-instrumentation-sqlalchemy/test-requirements-2.txt

  elasticsearch: {[testenv]test_deps}
  elasticsearch-0: -r {toxinidir}/instrumentation/opentelemetry-instrumentation-elasticsearch/test-requirements-0.txt
  elasticsearch-1: -r {toxinidir}/instrumentation/opentelemetry-instrumentation-elasticsearch/test-requirements-1.txt
  elasticsearch-2: -r {toxinidir}/instrumentation/opentelemetry-instrumentation-elasticsearch/test-requirements-2.txt
  lint-instrumentation-elasticsearch: -r {toxinidir}/instrumentation/opentelemetry-instrumentation-elasticsearch/test-requirements-2.txt

  asyncio: {[testenv]test_deps}
  asyncio: -r {toxinidir}/instrumentation/opentelemetry-instrumentation-asyncio/test-requirements.txt

  httpx: {[testenv]test_deps}
  httpx-0: -r {toxinidir}/instrumentation/opentelemetry-instrumentation-httpx/test-requirements-0.txt
  httpx-1: -r {toxinidir}/instrumentation/opentelemetry-instrumentation-httpx/test-requirements-1.txt
  lint-instrumentation-httpx: -r {toxinidir}/instrumentation/opentelemetry-instrumentation-httpx/test-requirements-1.txt

  # packages that are released individually should provide a test-requirements.txt with the lowest version of OTel API
  # and SDK supported to test we are honoring it
  sdk-extension-aws-0: -r {toxinidir}/sdk-extension/opentelemetry-sdk-extension-aws/test-requirements-0.txt
  # and the latest version of OTel API and SDK
  sdk-extension-aws-1: {[testenv]test_deps}
  sdk-extension-aws-1: -r {toxinidir}/sdk-extension/opentelemetry-sdk-extension-aws/test-requirements-1.txt
  lint-sdk-extension-aws: -r {toxinidir}/sdk-extension/opentelemetry-sdk-extension-aws/test-requirements-0.txt
  benchmark-sdk-extension-aws: -r {toxinidir}/sdk-extension/opentelemetry-sdk-extension-aws/benchmark-requirements.txt

  resource-detector-container: {[testenv]test_deps}
  resource-detector-container: -r {toxinidir}/resource/opentelemetry-resource-detector-container/test-requirements.txt

  # packages that are released individually should provide a test-requirements.txt with the lowest version of OTel API
  # and SDK supported to test we are honoring it
  resource-detector-azure-0: -r {toxinidir}/resource/opentelemetry-resource-detector-azure/test-requirements-0.txt
  # and the latest version of OTel API and SDK
  resource-detector-azure-1: {[testenv]test_deps}
  resource-detector-azure-1: -r {toxinidir}/resource/opentelemetry-resource-detector-azure/test-requirements-1.txt
  lint-resource-detector-azure: -r {toxinidir}/resource/opentelemetry-resource-detector-azure/test-requirements-0.txt

  propagator-ot-trace: {[testenv]test_deps}
  propagator-ot-trace: -r {toxinidir}/propagator/opentelemetry-propagator-ot-trace/test-requirements.txt

  # packages that are released individually should provide a test-requirements.txt with the lowest version of OTel API
  # and SDK supported to test we are honoring it
  propagator-aws-xray-0: -r {toxinidir}/propagator/opentelemetry-propagator-aws-xray/test-requirements-0.txt
  # and the latest version of OTel API and SDK
  propagator-aws-xray-1: {[testenv]test_deps}
  propagator-aws-xray-1: -r {toxinidir}/propagator/opentelemetry-propagator-aws-xray/test-requirements-1.txt
  lint-propagator-aws-xray: -r {toxinidir}/propagator/opentelemetry-propagator-aws-xray/test-requirements-0.txt
  benchmark-propagator-aws-xray: -r {toxinidir}/propagator/opentelemetry-propagator-aws-xray/benchmark-requirements.txt

  processor-baggage: {[testenv]test_deps}
  processor-baggage: -r {toxinidir}/processor/opentelemetry-processor-baggage/test-requirements.txt

  util-http: {[testenv]test_deps}
  util-http: -r {toxinidir}/util/opentelemetry-util-http/test-requirements.txt
  util-http: {toxinidir}/util/opentelemetry-util-http
  ; FIXME: add coverage testing
  ; FIXME: add mypy testing
allowlist_externals =
  sh

setenv =
  ; override CORE_REPO_SHA via env variable when testing other branches/commits than main
  ; i.e: CORE_REPO_SHA=dde62cebffe519c35875af6d06fae053b3be65ec tox -e <env to test>
  CORE_REPO_SHA={env:CORE_REPO_SHA:main}
  CORE_REPO=git+https://github.com/open-telemetry/opentelemetry-python.git@{env:CORE_REPO_SHA}

commands_pre =
; In order to get a health coverage report,
; we have to install packages in editable mode.
  coverage: python {toxinidir}/scripts/eachdist.py install --editable

commands =
  test-distro: pytest {toxinidir}/opentelemetry-distro/tests {posargs}
  lint-distro: pylint {toxinidir}/opentelemetry-distro

  test-opentelemetry-instrumentation: pytest {toxinidir}/opentelemetry-instrumentation/tests {posargs}
  lint-opentelemetry-instrumentation: pylint {toxinidir}/opentelemetry-instrumentation

  test-instrumentation-aiohttp-client: pytest {toxinidir}/instrumentation/opentelemetry-instrumentation-aiohttp-client/tests {posargs}
  lint-instrumentation-aiohttp-client: sh -c "cd instrumentation && pylint --rcfile ../.pylintrc opentelemetry-instrumentation-aiohttp-client"

  test-instrumentation-aiohttp-server: pytest {toxinidir}/instrumentation/opentelemetry-instrumentation-aiohttp-server/tests {posargs}
  lint-instrumentation-aiohttp-server: sh -c "cd instrumentation && pylint --rcfile ../.pylintrc opentelemetry-instrumentation-aiohttp-server"

  test-instrumentation-aiopg: pytest {toxinidir}/instrumentation/opentelemetry-instrumentation-aiopg/tests {posargs}
  lint-instrumentation-aiopg: sh -c "cd instrumentation && pylint --rcfile ../.pylintrc opentelemetry-instrumentation-aiopg"

  test-instrumentation-asgi: pytest {toxinidir}/instrumentation/opentelemetry-instrumentation-asgi/tests {posargs}
  lint-instrumentation-asgi: sh -c "cd instrumentation && pylint --rcfile ../.pylintrc opentelemetry-instrumentation-asgi"

  test-instrumentation-asyncpg: pytest {toxinidir}/instrumentation/opentelemetry-instrumentation-asyncpg/tests {posargs}
  lint-instrumentation-asyncpg: sh -c "cd instrumentation && pylint --rcfile ../.pylintrc opentelemetry-instrumentation-asyncpg"

  test-instrumentation-aws-lambda: pytest {toxinidir}/instrumentation/opentelemetry-instrumentation-aws-lambda/tests {posargs}
  lint-instrumentation-aws-lambda: sh -c "cd instrumentation && pylint --rcfile ../.pylintrc opentelemetry-instrumentation-aws-lambda"

  test-instrumentation-boto: pytest {toxinidir}/instrumentation/opentelemetry-instrumentation-boto/tests {posargs}
  lint-instrumentation-boto: sh -c "cd instrumentation && pylint --rcfile ../.pylintrc opentelemetry-instrumentation-boto"

  test-instrumentation-botocore: pytest {toxinidir}/instrumentation/opentelemetry-instrumentation-botocore/tests {posargs}
  lint-instrumentation-botocore: sh -c "cd instrumentation && pylint --rcfile ../.pylintrc opentelemetry-instrumentation-botocore"

  test-instrumentation-boto3sqs: pytest {toxinidir}/instrumentation/opentelemetry-instrumentation-boto3sqs/tests {posargs}
  lint-instrumentation-boto3sqs: sh -c "cd instrumentation && pylint --rcfile ../.pylintrc opentelemetry-instrumentation-boto3sqs"

  test-instrumentation-cassandra: pytest {toxinidir}/instrumentation/opentelemetry-instrumentation-cassandra/tests {posargs}
  lint-instrumentation-cassandra: sh -c "cd instrumentation && pylint --rcfile ../.pylintrc opentelemetry-instrumentation-cassandra"

  test-instrumentation-celery: pytest {toxinidir}/instrumentation/opentelemetry-instrumentation-celery/tests {posargs}
  lint-instrumentation-celery: sh -c "cd instrumentation && pylint --rcfile ../.pylintrc opentelemetry-instrumentation-celery"

  test-instrumentation-click: pytest {toxinidir}/instrumentation/opentelemetry-instrumentation-click/tests {posargs}
  lint-instrumentation-click: sh -c "cd instrumentation && pylint --rcfile ../.pylintrc opentelemetry-instrumentation-click"

  test-instrumentation-dbapi: pytest {toxinidir}/instrumentation/opentelemetry-instrumentation-dbapi/tests {posargs}
  lint-instrumentation-dbapi: sh -c "cd instrumentation && pylint --rcfile ../.pylintrc opentelemetry-instrumentation-dbapi"

  test-instrumentation-django: pytest {toxinidir}/instrumentation/opentelemetry-instrumentation-django/tests {posargs}
  lint-instrumentation-django: sh -c "cd instrumentation && pylint --rcfile ../.pylintrc opentelemetry-instrumentation-django"

  test-instrumentation-elasticsearch: pytest {toxinidir}/instrumentation/opentelemetry-instrumentation-elasticsearch/tests {posargs}
  lint-instrumentation-elasticsearch: sh -c "cd instrumentation && pylint --rcfile ../.pylintrc opentelemetry-instrumentation-elasticsearch"

  test-instrumentation-falcon: pytest {toxinidir}/instrumentation/opentelemetry-instrumentation-falcon/tests {posargs}
  lint-instrumentation-falcon: sh -c "cd instrumentation && pylint --rcfile ../.pylintrc opentelemetry-instrumentation-falcon"

  test-instrumentation-fastapi: pytest {toxinidir}/instrumentation/opentelemetry-instrumentation-fastapi/tests {posargs}
  lint-instrumentation-fastapi: sh -c "cd instrumentation && pylint --rcfile ../.pylintrc opentelemetry-instrumentation-fastapi"

  test-instrumentation-flask: pytest {toxinidir}/instrumentation/opentelemetry-instrumentation-flask/tests {posargs}
  lint-instrumentation-flask: sh -c "cd instrumentation && pylint --rcfile ../.pylintrc opentelemetry-instrumentation-flask"

  test-instrumentation-urllib: pytest {toxinidir}/instrumentation/opentelemetry-instrumentation-urllib/tests {posargs}
  lint-instrumentation-urllib: sh -c "cd instrumentation && pylint --rcfile ../.pylintrc opentelemetry-instrumentation-urllib"

  test-instrumentation-urllib3: pytest {toxinidir}/instrumentation/opentelemetry-instrumentation-urllib3/tests {posargs}
  lint-instrumentation-urllib3: sh -c "cd instrumentation && pylint --rcfile ../.pylintrc opentelemetry-instrumentation-urllib3"

  test-instrumentation-grpc: pytest {toxinidir}/instrumentation/opentelemetry-instrumentation-grpc/tests {posargs}
  lint-instrumentation-grpc: sh -c "cd instrumentation && pylint --rcfile ../.pylintrc opentelemetry-instrumentation-grpc"

  test-instrumentation-jinja2: pytest {toxinidir}/instrumentation/opentelemetry-instrumentation-jinja2/tests {posargs}
  lint-instrumentation-jinja2: sh -c "cd instrumentation && pylint --rcfile ../.pylintrc opentelemetry-instrumentation-jinja2"

  test-instrumentation-aiokafka: pytest {toxinidir}/instrumentation/opentelemetry-instrumentation-aiokafka/tests {posargs}
  lint-instrumentation-aiokafka: sh -c "cd instrumentation && pylint --rcfile ../.pylintrc opentelemetry-instrumentation-aiokafka"

  test-instrumentation-kafka-python: pytest {toxinidir}/instrumentation/opentelemetry-instrumentation-kafka-python/tests {posargs}
  lint-instrumentation-kafka-python: sh -c "cd instrumentation && pylint --rcfile ../.pylintrc opentelemetry-instrumentation-kafka-python"

  ; Test only for kafka-pythonng instrumentation as the only difference between kafka-python and kafka-pythonng is the version of kafka-python
  test-instrumentation-kafka-pythonng: pytest {toxinidir}/instrumentation/opentelemetry-instrumentation-kafka-python/tests {posargs}

  test-instrumentation-confluent-kafka: pytest {toxinidir}/instrumentation/opentelemetry-instrumentation-confluent-kafka/tests {posargs}
  lint-instrumentation-confluent-kafka: sh -c "cd instrumentation && pylint --rcfile ../.pylintrc opentelemetry-instrumentation-confluent-kafka"

  test-instrumentation-logging: pytest {toxinidir}/instrumentation/opentelemetry-instrumentation-logging/tests {posargs}
  lint-instrumentation-logging: sh -c "cd instrumentation && pylint --rcfile ../.pylintrc opentelemetry-instrumentation-logging"

  test-instrumentation-mysql: pytest {toxinidir}/instrumentation/opentelemetry-instrumentation-mysql/tests {posargs}
  lint-instrumentation-mysql: sh -c "cd instrumentation && pylint --rcfile ../.pylintrc opentelemetry-instrumentation-mysql"

  test-instrumentation-mysqlclient: pytest {toxinidir}/instrumentation/opentelemetry-instrumentation-mysqlclient/tests {posargs}
  lint-instrumentation-mysqlclient: sh -c "cd instrumentation && pylint --rcfile ../.pylintrc opentelemetry-instrumentation-mysqlclient"

  test-instrumentation-openai-v2: pytest {toxinidir}/instrumentation-genai/opentelemetry-instrumentation-openai-v2/tests {posargs}
  lint-instrumentation-openai-v2: sh -c "cd instrumentation-genai && pylint --rcfile ../.pylintrc opentelemetry-instrumentation-openai-v2"

  test-instrumentation-vertexai: pytest {toxinidir}/instrumentation-genai/opentelemetry-instrumentation-vertexai/tests {posargs}
  lint-instrumentation-vertexai: sh -c "cd instrumentation-genai && pylint --rcfile ../.pylintrc opentelemetry-instrumentation-vertexai"

  test-instrumentation-sio-pika: pytest {toxinidir}/instrumentation/opentelemetry-instrumentation-pika/tests {posargs}
  lint-instrumentation-sio-pika: sh -c "cd instrumentation && pylint --rcfile ../.pylintrc opentelemetry-instrumentation-pika"

  test-instrumentation-aio-pika: pytest {toxinidir}/instrumentation/opentelemetry-instrumentation-aio-pika/tests {posargs}
  lint-instrumentation-aio-pika: sh -c "cd instrumentation && pylint --rcfile ../.pylintrc opentelemetry-instrumentation-aio-pika"

  test-instrumentation-psycopg: pytest {toxinidir}/instrumentation/opentelemetry-instrumentation-psycopg/tests {posargs}
  lint-instrumentation-psycopg: sh -c "cd instrumentation && pylint --rcfile ../.pylintrc opentelemetry-instrumentation-psycopg"

  test-instrumentation-psycopg2: pytest {toxinidir}/instrumentation/opentelemetry-instrumentation-psycopg2/tests {posargs}
  lint-instrumentation-psycopg2: sh -c "cd instrumentation && pylint --rcfile ../.pylintrc opentelemetry-instrumentation-psycopg2"

  test-instrumentation-pymemcache: pytest {toxinidir}/instrumentation/opentelemetry-instrumentation-pymemcache/tests {posargs}
  lint-instrumentation-pymemcache: sh -c "cd instrumentation && pylint --rcfile ../.pylintrc opentelemetry-instrumentation-pymemcache"

  test-instrumentation-pymongo: pytest {toxinidir}/instrumentation/opentelemetry-instrumentation-pymongo/tests {posargs}
  lint-instrumentation-pymongo: sh -c "cd instrumentation && pylint --rcfile ../.pylintrc opentelemetry-instrumentation-pymongo"

  test-instrumentation-pymysql: pytest {toxinidir}/instrumentation/opentelemetry-instrumentation-pymysql/tests {posargs}
  lint-instrumentation-pymysql: sh -c "cd instrumentation && pylint --rcfile ../.pylintrc opentelemetry-instrumentation-pymysql"

  test-instrumentation-pyramid: pytest {toxinidir}/instrumentation/opentelemetry-instrumentation-pyramid/tests {posargs}
  lint-instrumentation-pyramid: sh -c "cd instrumentation && pylint --rcfile ../.pylintrc opentelemetry-instrumentation-pyramid"

  test-instrumentation-redis: pytest {toxinidir}/instrumentation/opentelemetry-instrumentation-redis/tests {posargs}
  lint-instrumentation-redis: sh -c "cd instrumentation && pylint --rcfile ../.pylintrc opentelemetry-instrumentation-redis"

  test-instrumentation-remoulade: pytest {toxinidir}/instrumentation/opentelemetry-instrumentation-remoulade/tests {posargs}
  lint-instrumentation-remoulade: sh -c "cd instrumentation && pylint --rcfile ../.pylintrc opentelemetry-instrumentation-remoulade"

  test-instrumentation-requests: pytest {toxinidir}/instrumentation/opentelemetry-instrumentation-requests/tests {posargs}
  lint-instrumentation-requests: sh -c "cd instrumentation && pylint --rcfile ../.pylintrc opentelemetry-instrumentation-requests"

  test-instrumentation-sqlalchemy: pytest {toxinidir}/instrumentation/opentelemetry-instrumentation-sqlalchemy/tests {posargs}
  lint-instrumentation-sqlalchemy: sh -c "cd instrumentation && pylint --rcfile ../.pylintrc opentelemetry-instrumentation-sqlalchemy"

  test-instrumentation-sqlite3: pytest {toxinidir}/instrumentation/opentelemetry-instrumentation-sqlite3/tests {posargs}
  lint-instrumentation-sqlite3: sh -c "cd instrumentation && pylint --rcfile ../.pylintrc opentelemetry-instrumentation-sqlite3"

  test-instrumentation-starlette: pytest {toxinidir}/instrumentation/opentelemetry-instrumentation-starlette/tests {posargs}
  lint-instrumentation-starlette: sh -c "cd instrumentation && pylint --rcfile ../.pylintrc opentelemetry-instrumentation-starlette"

  test-instrumentation-system-metrics: pytest {toxinidir}/instrumentation/opentelemetry-instrumentation-system-metrics/tests {posargs}
  lint-instrumentation-system-metrics: sh -c "cd instrumentation && pylint --rcfile ../.pylintrc opentelemetry-instrumentation-system-metrics"

  test-instrumentation-threading: pytest {toxinidir}/instrumentation/opentelemetry-instrumentation-threading/tests {posargs}
  lint-instrumentation-threading: sh -c "cd instrumentation && pylint --rcfile ../.pylintrc opentelemetry-instrumentation-threading"

  test-instrumentation-tornado: pytest {toxinidir}/instrumentation/opentelemetry-instrumentation-tornado/tests {posargs}
  lint-instrumentation-tornado: sh -c "cd instrumentation && pylint --rcfile ../.pylintrc opentelemetry-instrumentation-tornado"

  test-instrumentation-tortoiseorm: pytest {toxinidir}/instrumentation/opentelemetry-instrumentation-tortoiseorm/tests {posargs}
  lint-instrumentation-tortoiseorm: sh -c "cd instrumentation && pylint --rcfile ../.pylintrc opentelemetry-instrumentation-tortoiseorm"

  test-instrumentation-wsgi: pytest {toxinidir}/instrumentation/opentelemetry-instrumentation-wsgi/tests {posargs}
  lint-instrumentation-wsgi: sh -c "cd instrumentation && pylint --rcfile ../.pylintrc opentelemetry-instrumentation-wsgi"

  test-instrumentation-httpx: pytest {toxinidir}/instrumentation/opentelemetry-instrumentation-httpx/tests {posargs}
  lint-instrumentation-httpx: sh -c "cd instrumentation && pylint --rcfile ../.pylintrc opentelemetry-instrumentation-httpx"

  test-instrumentation-asyncio: pytest {toxinidir}/instrumentation/opentelemetry-instrumentation-asyncio/tests {posargs}
  lint-instrumentation-asyncio: sh -c "cd instrumentation && pylint --rcfile ../.pylintrc opentelemetry-instrumentation-asyncio"

  test-util-http: pytest {toxinidir}/util/opentelemetry-util-http/tests {posargs}
  lint-util-http: sh -c "cd util && pylint --rcfile ../.pylintrc opentelemetry-util-http"

  test-sdk-extension-aws: pytest {toxinidir}/sdk-extension/opentelemetry-sdk-extension-aws/tests {posargs}
  lint-sdk-extension-aws: sh -c "cd sdk-extension && pylint --rcfile ../.pylintrc opentelemetry-sdk-extension-aws"
  benchmark-sdk-extension-aws: pytest {toxinidir}/sdk-extension/opentelemetry-sdk-extension-aws/benchmarks {posargs} --benchmark-json=sdk-extension-aws-benchmark.json

  test-resource-detector-container: pytest {toxinidir}/resource/opentelemetry-resource-detector-container/tests {posargs}
  lint-resource-detector-container: sh -c "cd resource && pylint --rcfile ../.pylintrc opentelemetry-resource-detector-container"

  test-resource-detector-azure: pytest {toxinidir}/resource/opentelemetry-resource-detector-azure/tests {posargs}
  lint-resource-detector-azure: sh -c "cd resource && pylint --rcfile ../.pylintrc opentelemetry-resource-detector-azure"

  test-processor-baggage: pytest {toxinidir}/processor/opentelemetry-processor-baggage/tests {posargs}
  lint-processor-baggage: sh -c "cd processor && pylint --rcfile ../.pylintrc opentelemetry-processor-baggage"

  test-propagator-aws-xray: pytest {toxinidir}/propagator/opentelemetry-propagator-aws-xray/tests {posargs}
  lint-propagator-aws-xray: sh -c "cd propagator && pylint --rcfile ../.pylintrc opentelemetry-propagator-aws-xray"
  benchmark-propagator-aws-xray: pytest {toxinidir}/propagator/opentelemetry-propagator-aws-xray/benchmarks {posargs} --benchmark-json=propagator-aws-xray-benchmark.json

  test-propagator-ot-trace: pytest {toxinidir}/propagator/opentelemetry-propagator-ot-trace/tests {posargs}
  lint-propagator-ot-trace: sh -c "cd propagator && pylint --rcfile ../.pylintrc opentelemetry-propagator-ot-trace"

  test-exporter-richconsole: pytest {toxinidir}/exporter/opentelemetry-exporter-richconsole/tests {posargs}
  lint-exporter-richconsole: sh -c "cd exporter && pylint --rcfile ../.pylintrc opentelemetry-exporter-richconsole"

  test-exporter-prometheus-remote-write: pytest {toxinidir}/exporter/opentelemetry-exporter-prometheus-remote-write/tests {posargs}
  lint-exporter-prometheus-remote-write: sh -c "cd exporter && pylint --rcfile ../.pylintrc opentelemetry-exporter-prometheus-remote-write"

  coverage: {toxinidir}/scripts/coverage.sh

[testenv:docs]
deps =
  -c {toxinidir}/dev-requirements.txt
  -r {toxinidir}/docs-requirements.txt
  pytest
  {[testenv]test_deps}
  {toxinidir}/opentelemetry-instrumentation
  {toxinidir}/util/opentelemetry-util-http

changedir = docs

commands =
  sphinx-build -E -a -W -b html -T . _build/html

[testenv:spellcheck]
basepython: python3
recreate = True
deps =
  codespell==2.2.6

commands =
  codespell

[testenv:docker-tests]
basepython: python3
deps =
  {[testenv]test_deps}
  -r {toxinidir}/tests/opentelemetry-docker-tests/tests/test-requirements.txt
  -e {toxinidir}/opentelemetry-instrumentation
  -e {toxinidir}/instrumentation/opentelemetry-instrumentation-asyncpg
  -e {toxinidir}/instrumentation/opentelemetry-instrumentation-celery
  -e {toxinidir}/instrumentation/opentelemetry-instrumentation-pika
  -e {toxinidir}/instrumentation/opentelemetry-instrumentation-aiokafka
  -e {toxinidir}/instrumentation/opentelemetry-instrumentation-kafka-python
  -e {toxinidir}/instrumentation/opentelemetry-instrumentation-confluent-kafka
  -e {toxinidir}/instrumentation/opentelemetry-instrumentation-dbapi
  -e {toxinidir}/instrumentation/opentelemetry-instrumentation-mysql
  -e {toxinidir}/instrumentation/opentelemetry-instrumentation-mysqlclient
  -e {toxinidir}/instrumentation/opentelemetry-instrumentation-psycopg
  -e {toxinidir}/instrumentation/opentelemetry-instrumentation-psycopg2
  -e {toxinidir}/instrumentation/opentelemetry-instrumentation-pymongo
  -e {toxinidir}/instrumentation/opentelemetry-instrumentation-pymysql
  -e {toxinidir}/instrumentation/opentelemetry-instrumentation-sqlalchemy
  -e {toxinidir}/instrumentation/opentelemetry-instrumentation-aiopg
  -e {toxinidir}/instrumentation/opentelemetry-instrumentation-redis
  -e {toxinidir}/instrumentation/opentelemetry-instrumentation-remoulade
  opentelemetry-exporter-opencensus@{env:CORE_REPO}\#egg=opentelemetry-exporter-opencensus&subdirectory=exporter/opentelemetry-exporter-opencensus

changedir =
  tests/opentelemetry-docker-tests/tests

commands_pre =
  sh -c "sudo apt update -y && sudo ACCEPT_EULA=Y apt-get install -y msodbcsql18 unixodbc-dev unixodbc"
  python -c "import pyodbc; print(pyodbc.drivers())"
  docker-compose up -d
  python check_availability.py

commands =
  pytest {posargs}

commands_post =
  docker-compose down -v

[testenv:generate]
deps =
  -r {toxinidir}/gen-requirements.txt

allowlist_externals =
  {toxinidir}/scripts/generate_instrumentation_bootstrap.py
  {toxinidir}/scripts/generate_instrumentation_readme.py
  {toxinidir}/scripts/generate_instrumentation_metapackage.py

commands =
  {toxinidir}/scripts/generate_instrumentation_bootstrap.py
  {toxinidir}/scripts/generate_instrumentation_readme.py
  {toxinidir}/scripts/generate_instrumentation_metapackage.py

[testenv:generate-workflows]
recreate = True
deps =
  {toxinidir}/.github/workflows/generate_workflows_lib

commands =
  python {toxinidir}/.github/workflows/generate_workflows.py

[testenv:shellcheck]

commands_pre =
  sh -c "sudo apt update -y && sudo apt install --assume-yes shellcheck"

commands =
  sh -c "find {toxinidir} -name \*.sh | xargs shellcheck --severity=warning"

[testenv:ruff]
basepython: python3
deps =
  -c {toxinidir}/dev-requirements.txt
  pre-commit
commands =
  pre-commit run --color=always --all-files {posargs}<|MERGE_RESOLUTION|>--- conflicted
+++ resolved
@@ -123,19 +123,13 @@
     ; below mean these dependencies are being used:
     ; 0: falcon ==1.4.1
     ; 1: falcon >=2.0.0,<3.0.0
-<<<<<<< HEAD
-    ; 2: falcon >=3.0.0,<4.0.0
-    py3{8,9}-test-instrumentation-falcon-{0,1,2}
-    py3{10,11,12,13}-test-instrumentation-falcon-{1,2}
-    pypy3-test-instrumentation-falcon-{0,1,2}
-=======
     ; 2: falcon >=3.0.0,<3.1.2
     ; 3: falcon >=3.1.2,<4.0.0
     ; 4: falcon >=4.0.0,<5.0.0
     py3{8,9}-test-instrumentation-falcon-{0,1,2,3}
     py3{10,11,12}-test-instrumentation-falcon-{1,2,3,4}
+    py313-test-instrumentation-falcon-4
     pypy3-test-instrumentation-falcon-{0,1,2,3,4}
->>>>>>> b03bf003
     lint-instrumentation-falcon
 
     ; opentelemetry-instrumentation-fastapi
