[tox]
isolated_build = True
skipsdist = True
skip_missing_interpreters = True
envlist =
    ; Environments are organized by individual package, allowing
    ; for specifying supported Python versions per package.

    ; opentelemetry-resource-detector-container
    py3{8,9,10,11,12,13}-test-resource-detector-container
    pypy3-test-resource-detector-container
    lint-resource-detector-container

    ; opentelemetry-resource-detector-azure
    py3{8,9,10,11,12,13}-test-resource-detector-azure
    pypy3-test-resource-detector-azure
    lint-resource-detector-azure

    ; opentelemetry-sdk-extension-aws
    py3{8,9,10,11,12,13}-test-sdk-extension-aws
    pypy3-test-sdk-extension-aws
    lint-sdk-extension-aws
    benchmark-sdk-extension-aws

    ; opentelemetry-distro
    py3{8,9,10,11,12,13}-test-distro
    pypy3-test-distro
    lint-distro

    ; opentelemetry-instrumentation
    py3{8,9,10,11,12,13}-test-opentelemetry-instrumentation
    pypy3-test-opentelemetry-instrumentation
    lint-opentelemetry-instrumentation

    ; opentelemetry-instrumentation-aiohttp-client
    py3{8,9,10,11,12,13}-test-instrumentation-aiohttp-client
    pypy3-test-instrumentation-aiohttp-client
    lint-instrumentation-aiohttp-client

    ; opentelemetry-instrumentation-aiohttp-server
    py3{8,9,10,11,12,13}-test-instrumentation-aiohttp-server
    pypy3-test-instrumentation-aiohttp-server
    lint-instrumentation-aiohttp-server

    ; opentelemetry-instrumentation-aiopg
    py3{8,9,10,11,12,13}-test-instrumentation-aiopg
    ; instrumentation-aiopg intentionally excluded from pypy3
    lint-instrumentation-aiopg

    ; opentelemetry-instrumentation-aws-lambda
    py3{8,9,10,11,12,13}-test-instrumentation-aws-lambda
    pypy3-test-instrumentation-aws-lambda
    lint-instrumentation-aws-lambda

    ; opentelemetry-instrumentation-botocore
    py3{8,9,10,11,12,13}-test-instrumentation-botocore
    ; FIXME: see https://github.com/open-telemetry/opentelemetry-python-contrib/issues/1736
    ; pypy3-test-instrumentation-botocore
    lint-instrumentation-botocore

    ; opentelemetry-instrumentation-boto3sqs
    py3{8,9,10,11,12,13}-test-instrumentation-boto3sqs
    pypy3-test-instrumentation-boto3sqs
    lint-instrumentation-boto3sqs

    ; opentelemetry-instrumentation-django
    ; Only officially supported Python versions are tested for each Django
    ; major release. Updated list can be found at:
    ; https://docs.djangoproject.com/en/dev/faq/install/#what-python-version-can-i-use-with-django
    ; The numbers at the end of the environment names
    ; below mean these dependencies are being used:
    ; 0: django~=2.0
    ; 1: django~=3.0
    ; 2: django>=4.0b1,<5.0 backports.zoneinfo==0.2.1
    ; 3: django>=4.0b1,<5.0
    py3{8,9}-test-instrumentation-django-0
    py3{8,9}-test-instrumentation-django-1
    py3{8,9}-test-instrumentation-django-2
    py3{10,11,12,13}-test-instrumentation-django-1
    py3{10,11,12,13}-test-instrumentation-django-3
    pypy3-test-instrumentation-django-{0,1}
    lint-instrumentation-django

    ; opentelemetry-instrumentation-dbapi
    py3{8,9,10,11,12,13}-test-instrumentation-dbapi
    pypy3-test-instrumentation-dbapi
    lint-instrumentation-dbapi

    ; opentelemetry-instrumentation-boto
    py3{8,9,10,11}-test-instrumentation-boto
    ; FIXME: see https://github.com/open-telemetry/opentelemetry-python-contrib/issues/1736
    ; pypy3-test-instrumentation-boto
    lint-instrumentation-boto

    ; opentelemetry-instrumentation-elasticsearch
    ; The numbers at the end of the environment names
    ; below mean these dependencies are being used:
    ; 0: elasticsearch-dsl==6.4.0 elasticsearch==6.8.2
    ; 1: elasticsearch-dsl==7.4.1 elasticsearch==7.17.9
    ; 2: elasticsearch-dsl==8.13.1 elasticsearch==8.13.1
    py3{8,9,10,11,12,13}-test-instrumentation-elasticsearch-{0,1,2}
    pypy3-test-instrumentation-elasticsearch-{0,1,2}
    lint-instrumentation-elasticsearch

    ; opentelemetry-instrumentation-falcon
    ; py310 does not work with falcon 1
    ; The numbers at the end of the environment names
    ; below mean these dependencies are being used:
    ; 0: falcon ==1.4.1
    ; 1: falcon >=2.0.0,<3.0.0
    ; 2: falcon >=3.0.0,<4.0.0
    py3{8,9}-test-instrumentation-falcon-0
    py3{8,9,10,11,12,13}-test-instrumentation-falcon-{1,2}
    pypy3-test-instrumentation-falcon-{0,1,2}
    lint-instrumentation-falcon

    ; opentelemetry-instrumentation-fastapi
<<<<<<< HEAD
    py3{8,9,10,11,12,13}-test-instrumentation-fastapi
    py3{8,9,10,11,12,13}-test-instrumentation-fastapislim
    pypy3-test-instrumentation-fastapi
    pypy3-test-instrumentation-fastapislim
=======
    py3{8,9,10,11,12}-test-instrumentation-fastapi-{main,slim}
    pypy3-test-instrumentation-fastapi-{main,slim}
>>>>>>> 2a707bcc
    lint-instrumentation-fastapi

    ; opentelemetry-instrumentation-flask
    ; The numbers at the end of the environment names
    ; below mean these dependencies are being used:
    ; 0: Flask ==2.1.3 Werkzeug <3.0.0
    ; 1: Flask ==2.2.0 Werkzeug <3.0.0
    ; 2: Flask >=3.0.0 Werkzeug >=3.0.0
    py3{8,9,10,11,12,13}-test-instrumentation-flask-{0,1}
    py3{8,9,10,11,12,13}-test-instrumentation-flask-{2}
    pypy3-test-instrumentation-flask-{0,1}
    lint-instrumentation-flask

    ; opentelemetry-instrumentation-urllib
    py3{8,9,10,11,12,13}-test-instrumentation-urllib
    pypy3-test-instrumentation-urllib
    lint-instrumentation-urllib

    ; opentelemetry-instrumentation-urllib3
    ; The numbers at the end of the environment names
    ; below mean these dependencies are being used:
    ; 0: urllib3 >=1.0.0,<2.0.0
    ; 1: urllib3 >=2.0.0,<3.0.0
    py3{8,9,10,11,12,13}-test-instrumentation-urllib3-{0,1}
    pypy3-test-instrumentation-urllib3-{0,1}
    lint-instrumentation-urllib3

    ; opentelemetry-instrumentation-requests
    py3{8,9,10,11,12,13}-test-instrumentation-requests
    ;pypy3-test-instrumentation-requests
    lint-instrumentation-requests

    ; opentelemetry-instrumentation-starlette
    py3{8,9,10,11,12,13}-test-instrumentation-starlette
    pypy3-test-instrumentation-starlette
    lint-instrumentation-starlette

    ; opentelemetry-instrumentation-jinja2
    py3{8,9,10,11,12,13}-test-instrumentation-jinja2
    pypy3-test-instrumentation-jinja2
    lint-instrumentation-jinja2

    ; opentelemetry-instrumentation-logging
    py3{8,9,10,11,12,13}-test-instrumentation-logging
    pypy3-test-instrumentation-logging
    lint-instrumentation-logging

    ; opentelemetry-exporter-richconsole
    py3{8,9,10,11,12,13}-test-exporter-richconsole
    pypy3-test-exporter-richconsole
    lint-exporter-richconsole

    ; opentelemetry-exporter-prometheus-remote-write
    py3{8,9,10,11,12,13}-test-exporter-prometheus-remote-write
    pypy3-test-exporter-prometheus-remote-write
    lint-exporter-prometheus-remote-write

    ; opentelemetry-instrumentation-mysql
    ; The numbers at the end of the environment names
    ; below mean these dependencies are being used:
    ; 0: mysql-connector-python >=8.0.0,<9.0.0
    ; 1: mysql-connector-python ~=9.0.0
    py3{8,9,10,11,12,13}-test-instrumentation-mysql-{0,1}
    pypy3-test-instrumentation-mysql-{0,1}
    lint-instrumentation-mysql

    ; opentelemetry-instrumentation-mysqlclient
    py3{8,9,10,11,12,13}-test-instrumentation-mysqlclient
    pypy3-test-instrumentation-mysqlclient
    ; prerequisite: follow the instructions here
    ; https://github.com/PyMySQL/mysqlclient#install
    ; for your OS to install the required dependencies
    lint-instrumentation-mysqlclient

    ; opentelemetry-instrumentation-psycopg2
    py3{8,9,10,11,12,13}-test-instrumentation-psycopg2
    ; ext-psycopg2 intentionally excluded from pypy3
    lint-instrumentation-psycopg2

    ; opentelemetry-instrumentation-psycopg
    py3{8,9,10,11,12,13}-test-instrumentation-psycopg
    pypy3-test-instrumentation-psycopg
    lint-instrumentation-psycopg

    ; opentelemetry-instrumentation-pymemcache
    ; The numbers at the end of the environment names
    ; below mean these dependencies are being used:
    ; 0: pymemcache ==1.3.5
    ; 1: pymemcache >2.0.0,<3.0.0
    ; 2: pymemcache >3.0.0,<3.4.2
    ; 3: pymemcache ==3.4.2
    ; 4: pymemcache ==4.0.0
    py3{8,9,10,11,12,13}-test-instrumentation-pymemcache-{0,1,2,3,4}
    pypy3-test-instrumentation-pymemcache-{0,1,2,3,4}
    lint-instrumentation-pymemcache

    ; opentelemetry-instrumentation-pymongo
    py3{8,9,10,11,12,13}-test-instrumentation-pymongo
    pypy3-test-instrumentation-pymongo
    lint-instrumentation-pymongo

    ; opentelemetry-instrumentation-pymysql
    py3{8,9,10,11,12,13}-test-instrumentation-pymysql
    pypy3-test-instrumentation-pymysql
    lint-instrumentation-pymysql

    ; opentelemetry-instrumentation-pyramid
    py3{8,9,10,11,12,13}-test-instrumentation-pyramid
    pypy3-test-instrumentation-pyramid
    lint-instrumentation-pyramid

    ; opentelemetry-instrumentation-asgi
    py3{8,9,10,11,12,13}-test-instrumentation-asgi
    pypy3-test-instrumentation-asgi
    lint-instrumentation-asgi

    ; opentelemetry-instrumentation-asyncpg
    py3{8,9,10,11,12,13}-test-instrumentation-asyncpg
    ; ext-asyncpg intentionally excluded from pypy3
    lint-instrumentation-asyncpg

    ; opentelemetry-instrumentation-sqlite3
    py3{8,9,10,11,12,13}-test-instrumentation-sqlite3
    pypy3-test-instrumentation-sqlite3
    lint-instrumentation-sqlite3

    ; opentelemetry-instrumentation-wsgi
    py3{8,9,10,11,12,13}-test-instrumentation-wsgi
    pypy3-test-instrumentation-wsgi
    lint-instrumentation-wsgi

    ; opentelemetry-instrumentation-grpc
    ; The numbers at the end of the environment names
    ; below mean these dependencies are being used:
    ; 0: grpcio==1.62.0
    ; 1: grpcio==1.63.0
    py3{8,9,10,11,12,13}-test-instrumentation-grpc-{0,1}
    pypy3-test-instrumentation-grpc-{0,1}
    lint-instrumentation-grpc

    ; opentelemetry-instrumentation-sqlalchemy
    ; The numbers at the end of the environment names
    ; below mean these dependencies are being used:
    ; 0: sqlalchemy>=1.1,<1.2
    ; 1: sqlalchemy~=1.4 aiosqlite
    py3{8,9,10,11,12,13}-test-instrumentation-sqlalchemy-{1}
    pypy3-test-instrumentation-sqlalchemy-{0,1}
    lint-instrumentation-sqlalchemy

    ; opentelemetry-instrumentation-redis
    py3{8,9,10,11,12,13}-test-instrumentation-redis
    pypy3-test-instrumentation-redis
    lint-instrumentation-redis

    ; opentelemetry-instrumentation-remoulade
    py3{8,9,10,11,12,13}-test-instrumentation-remoulade
    ; instrumentation-remoulade intentionally excluded from pypy3
    lint-instrumentation-remoulade

    ; opentelemetry-instrumentation-celery
    py3{8,9,10,11,12,13}-test-instrumentation-celery
    pypy3-test-instrumentation-celery
    lint-instrumentation-celery

    ; opentelemetry-instrumentation-system-metrics
    py3{8,9,10,11,12,13}-test-instrumentation-system-metrics
    pypy3-test-instrumentation-system-metrics
    lint-instrumentation-system-metrics

    ; opentelemetry-instrumentation-threading
    py3{8,9,10,11,12,13}-test-instrumentation-threading
    pypy3-test-instrumentation-threading
    lint-instrumentation-threading

    ; opentelemetry-instrumentation-tornado
    py3{8,9,10,11,12,13}-test-instrumentation-tornado
    pypy3-test-instrumentation-tornado
    lint-instrumentation-tornado

    ; opentelemetry-instrumentation-tortoiseorm
    py3{8,9,10,11,12,13}-test-instrumentation-tortoiseorm
    pypy3-test-instrumentation-tortoiseorm
    lint-instrumentation-tortoiseorm

    ; opentelemetry-instrumentation-httpx
    ; The numbers at the end of the environment names
    ; below mean these dependencies are being used:
    ; 0: httpx>=0.18.0,<0.19.0 respx~=0.17.0
    ; 1: httpx>=0.19.0 respx~=0.20.1
    py3{8,9,10,11,12,13}-test-instrumentation-httpx-{0,1}
    pypy3-test-instrumentation-httpx-{0,1}
    lint-instrumentation-httpx

    ; opentelemetry-util-http
    py3{8,9,10,11,12,13}-test-util-http
    pypy3-test-util-http
    lint-util-http

    ; opentelemetry-propagator-aws-xray
    py3{8,9,10,11,12,13}-test-propagator-aws-xray
    pypy3-test-propagator-aws-xray
    lint-propagator-aws-xray
    benchmark-propagator-aws-xray

    ; opentelemetry-propagator-ot-trace
    py3{8,9,10,11,12,13}-test-propagator-ot-trace
    pypy3-test-propagator-ot-trace
    lint-propagator-ot-trace

    ; opentelemetry-instrumentation-sio-pika
    ; The numbers at the end of the environment names
    ; below mean these dependencies are being used:
    ; 0: pika>=0.12.0,<1.0.0
    ; 1: pika>=1.0.0
    py3{8,9,10,11,12,13}-test-instrumentation-sio-pika-{0,1}
    pypy3-test-instrumentation-sio-pika-{0,1}
    lint-instrumentation-sio-pika

    ; opentelemetry-instrumentation-aio-pika
    ; The numbers at the end of the environment names
    ; below mean these dependencies are being used:
    ; 0: aio_pika==7.2.0
    ; 1: aio_pika==8.3.0
    ; 2: aio_pika==9.0.5
    ; 3: aio_pika==9.4.1
    py3{8,9,10,11,12,13}-test-instrumentation-aio-pika-{0,1,2,3}
    pypy3-test-instrumentation-aio-pika-{0,1,2,3}
    lint-instrumentation-aio-pika

    ; opentelemetry-instrumentation-kafka-python
    py3{8,9,10,11}-test-instrumentation-kafka-python
    py3{8,9,10,11,12}-test-instrumentation-kafka-pythonng
    pypy3-test-instrumentation-kafka-python
    pypy3-test-instrumentation-kafka-pythonng
    lint-instrumentation-kafka-python

    ; opentelemetry-instrumentation-confluent-kafka
    py3{8,9,10,11,12,13}-test-instrumentation-confluent-kafka
    pypy3-test-instrumentation-confluent-kafka
    lint-instrumentation-confluent-kafka

    ; opentelemetry-instrumentation-asyncio
    py3{8,9,10,11,12,13}-test-instrumentation-asyncio
    lint-instrumentation-asyncio

    ; opentelemetry-instrumentation-cassandra
    py3{8,9,10,11,12,13}-test-instrumentation-cassandra
    pypy3-test-instrumentation-cassandra
    lint-instrumentation-cassandra

    ; opentelemetry-processor-baggage
    py3{8,9,10,11,12,13}-test-processor-baggage
    pypy3-test-processor-baggage
    ; requires snappy headers to be available on the system
    lint-processor-baggage

    spellcheck
    docker-tests
    docs

    generate

[testenv]
deps =
  lint: -r dev-requirements.txt
  coverage: pytest
  coverage: pytest-cov

  ; FIXME: add coverage testing
  ; FIXME: add mypy testing
allowlist_externals = sh

setenv =
  ; override CORE_REPO_SHA via env variable when testing other branches/commits than main
  ; i.e: CORE_REPO_SHA=dde62cebffe519c35875af6d06fae053b3be65ec tox -e <env to test>
  CORE_REPO_SHA={env:CORE_REPO_SHA:main}
  CORE_REPO=git+https://github.com/open-telemetry/opentelemetry-python.git@{env:CORE_REPO_SHA}

commands_pre =
  opentelemetry-instrumentation: pip install opentelemetry-api@{env:CORE_REPO}\#egg=opentelemetry-api&subdirectory=opentelemetry-api
  opentelemetry-instrumentation: pip install opentelemetry-semantic-conventions@{env:CORE_REPO}\#egg=opentelemetry-semantic-conventions&subdirectory=opentelemetry-semantic-conventions
  opentelemetry-instrumentation: pip install opentelemetry-sdk@{env:CORE_REPO}\#egg=opentelemetry-sdk&subdirectory=opentelemetry-sdk
  opentelemetry-instrumentation: pip install opentelemetry-test-utils@{env:CORE_REPO}\#egg=opentelemetry-test-utils&subdirectory=tests/opentelemetry-test-utils
  opentelemetry-instrumentation: pip install -r {toxinidir}/opentelemetry-instrumentation/test-requirements.txt

  distro: pip install opentelemetry-api@{env:CORE_REPO}\#egg=opentelemetry-api&subdirectory=opentelemetry-api
  distro: pip install opentelemetry-semantic-conventions@{env:CORE_REPO}\#egg=opentelemetry-semantic-conventions&subdirectory=opentelemetry-semantic-conventions
  distro: pip install opentelemetry-sdk@{env:CORE_REPO}\#egg=opentelemetry-sdk&subdirectory=opentelemetry-sdk
  distro: pip install opentelemetry-test-utils@{env:CORE_REPO}\#egg=opentelemetry-test-utils&subdirectory=tests/opentelemetry-test-utils
  distro: pip install -r {toxinidir}/opentelemetry-distro/test-requirements.txt

  asgi: pip install opentelemetry-api@{env:CORE_REPO}\#egg=opentelemetry-api&subdirectory=opentelemetry-api
  asgi: pip install opentelemetry-semantic-conventions@{env:CORE_REPO}\#egg=opentelemetry-semantic-conventions&subdirectory=opentelemetry-semantic-conventions
  asgi: pip install opentelemetry-sdk@{env:CORE_REPO}\#egg=opentelemetry-sdk&subdirectory=opentelemetry-sdk
  asgi: pip install opentelemetry-test-utils@{env:CORE_REPO}\#egg=opentelemetry-test-utils&subdirectory=tests/opentelemetry-test-utils
  asgi: pip install -r {toxinidir}/instrumentation/opentelemetry-instrumentation-asgi/test-requirements.txt

  celery: pip install opentelemetry-api@{env:CORE_REPO}\#egg=opentelemetry-api&subdirectory=opentelemetry-api
  celery: pip install opentelemetry-semantic-conventions@{env:CORE_REPO}\#egg=opentelemetry-semantic-conventions&subdirectory=opentelemetry-semantic-conventions
  celery: pip install opentelemetry-sdk@{env:CORE_REPO}\#egg=opentelemetry-sdk&subdirectory=opentelemetry-sdk
  celery: pip install opentelemetry-test-utils@{env:CORE_REPO}\#egg=opentelemetry-test-utils&subdirectory=tests/opentelemetry-test-utils
  py3{8,9}-test-instrumentation-celery: pip install -r {toxinidir}/instrumentation/opentelemetry-instrumentation-celery/test-requirements-0.txt
  py3{10,11,12,13}-test-instrumentation-celery: pip install -r {toxinidir}/instrumentation/opentelemetry-instrumentation-celery/test-requirements-1.txt
  pypy3-test-instrumentation-celery: pip install -r {toxinidir}/instrumentation/opentelemetry-instrumentation-celery/test-requirements-1.txt
  lint-instrumentation-celery: pip install -r {toxinidir}/instrumentation/opentelemetry-instrumentation-celery/test-requirements-1.txt

  sio-pika: pip install opentelemetry-api@{env:CORE_REPO}\#egg=opentelemetry-api&subdirectory=opentelemetry-api
  sio-pika: pip install opentelemetry-semantic-conventions@{env:CORE_REPO}\#egg=opentelemetry-semantic-conventions&subdirectory=opentelemetry-semantic-conventions
  sio-pika: pip install opentelemetry-sdk@{env:CORE_REPO}\#egg=opentelemetry-sdk&subdirectory=opentelemetry-sdk
  sio-pika-0: pip install -r {toxinidir}/instrumentation/opentelemetry-instrumentation-pika/test-requirements-0.txt
  sio-pika-1: pip install -r {toxinidir}/instrumentation/opentelemetry-instrumentation-pika/test-requirements-1.txt
  lint-instrumentation-sio-pika: pip install -r {toxinidir}/instrumentation/opentelemetry-instrumentation-pika/test-requirements-1.txt

  aio-pika: pip install opentelemetry-api@{env:CORE_REPO}\#egg=opentelemetry-api&subdirectory=opentelemetry-api
  aio-pika: pip install opentelemetry-semantic-conventions@{env:CORE_REPO}\#egg=opentelemetry-semantic-conventions&subdirectory=opentelemetry-semantic-conventions
  aio-pika: pip install opentelemetry-sdk@{env:CORE_REPO}\#egg=opentelemetry-sdk&subdirectory=opentelemetry-sdk
  aio-pika-0: pip install -r {toxinidir}/instrumentation/opentelemetry-instrumentation-aio-pika/test-requirements-0.txt
  aio-pika-1: pip install -r {toxinidir}/instrumentation/opentelemetry-instrumentation-aio-pika/test-requirements-1.txt
  aio-pika-2: pip install -r {toxinidir}/instrumentation/opentelemetry-instrumentation-aio-pika/test-requirements-2.txt
  aio-pika-3: pip install -r {toxinidir}/instrumentation/opentelemetry-instrumentation-aio-pika/test-requirements-3.txt
  lint-instrumentation-aio-pika: pip install -r {toxinidir}/instrumentation/opentelemetry-instrumentation-aio-pika/test-requirements-3.txt

  kafka-python: pip install opentelemetry-api@{env:CORE_REPO}\#egg=opentelemetry-api&subdirectory=opentelemetry-api
  kafka-python: pip install opentelemetry-semantic-conventions@{env:CORE_REPO}\#egg=opentelemetry-semantic-conventions&subdirectory=opentelemetry-semantic-conventions
  kafka-python: pip install opentelemetry-sdk@{env:CORE_REPO}\#egg=opentelemetry-sdk&subdirectory=opentelemetry-sdk
  kafka-python: pip install -r {toxinidir}/instrumentation/opentelemetry-instrumentation-kafka-python/test-requirements.txt
  kafka-pythonng: pip install opentelemetry-api@{env:CORE_REPO}\#egg=opentelemetry-api&subdirectory=opentelemetry-api
  kafka-pythonng: pip install opentelemetry-semantic-conventions@{env:CORE_REPO}\#egg=opentelemetry-semantic-conventions&subdirectory=opentelemetry-semantic-conventions
  kafka-pythonng: pip install opentelemetry-sdk@{env:CORE_REPO}\#egg=opentelemetry-sdk&subdirectory=opentelemetry-sdk
  kafka-pythonng: pip install -r {toxinidir}/instrumentation/opentelemetry-instrumentation-kafka-python/test-requirements-ng.txt

  confluent-kafka: pip install opentelemetry-api@{env:CORE_REPO}\#egg=opentelemetry-api&subdirectory=opentelemetry-api
  confluent-kafka: pip install opentelemetry-semantic-conventions@{env:CORE_REPO}\#egg=opentelemetry-semantic-conventions&subdirectory=opentelemetry-semantic-conventions
  confluent-kafka: pip install opentelemetry-sdk@{env:CORE_REPO}\#egg=opentelemetry-sdk&subdirectory=opentelemetry-sdk
  confluent-kafka: pip install opentelemetry-test-utils@{env:CORE_REPO}\#egg=opentelemetry-test-utils&subdirectory=tests/opentelemetry-test-utils
  confluent-kafka: pip install -r {toxinidir}/instrumentation/opentelemetry-instrumentation-confluent-kafka/test-requirements.txt

  grpc: pip install opentelemetry-api@{env:CORE_REPO}\#egg=opentelemetry-api&subdirectory=opentelemetry-api
  grpc: pip install opentelemetry-semantic-conventions@{env:CORE_REPO}\#egg=opentelemetry-semantic-conventions&subdirectory=opentelemetry-semantic-conventions
  grpc: pip install opentelemetry-sdk@{env:CORE_REPO}\#egg=opentelemetry-sdk&subdirectory=opentelemetry-sdk
  grpc: pip install opentelemetry-test-utils@{env:CORE_REPO}\#egg=opentelemetry-test-utils&subdirectory=tests/opentelemetry-test-utils
  grpc-0: pip install -r {toxinidir}/instrumentation/opentelemetry-instrumentation-grpc/test-requirements-0.txt
  grpc-1: pip install -r {toxinidir}/instrumentation/opentelemetry-instrumentation-grpc/test-requirements-1.txt
  lint-instrumentation-grpc: pip install -r {toxinidir}/instrumentation/opentelemetry-instrumentation-grpc/test-requirements-1.txt

  wsgi: pip install opentelemetry-api@{env:CORE_REPO}\#egg=opentelemetry-api&subdirectory=opentelemetry-api
  wsgi: pip install opentelemetry-semantic-conventions@{env:CORE_REPO}\#egg=opentelemetry-semantic-conventions&subdirectory=opentelemetry-semantic-conventions
  wsgi: pip install opentelemetry-sdk@{env:CORE_REPO}\#egg=opentelemetry-sdk&subdirectory=opentelemetry-sdk
  wsgi: pip install opentelemetry-test-utils@{env:CORE_REPO}\#egg=opentelemetry-test-utils&subdirectory=tests/opentelemetry-test-utils
  wsgi: pip install -r {toxinidir}/instrumentation/opentelemetry-instrumentation-wsgi/test-requirements.txt

  asyncpg: pip install opentelemetry-api@{env:CORE_REPO}\#egg=opentelemetry-api&subdirectory=opentelemetry-api
  asyncpg: pip install opentelemetry-semantic-conventions@{env:CORE_REPO}\#egg=opentelemetry-semantic-conventions&subdirectory=opentelemetry-semantic-conventions
  asyncpg: pip install opentelemetry-sdk@{env:CORE_REPO}\#egg=opentelemetry-sdk&subdirectory=opentelemetry-sdk
  asyncpg: pip install opentelemetry-test-utils@{env:CORE_REPO}\#egg=opentelemetry-test-utils&subdirectory=tests/opentelemetry-test-utils
  asyncpg: pip install -r {toxinidir}/instrumentation/opentelemetry-instrumentation-asyncpg/test-requirements.txt

  aws-lambda: pip install opentelemetry-api@{env:CORE_REPO}\#egg=opentelemetry-api&subdirectory=opentelemetry-api
  aws-lambda: pip install opentelemetry-semantic-conventions@{env:CORE_REPO}\#egg=opentelemetry-semantic-conventions&subdirectory=opentelemetry-semantic-conventions
  aws-lambda: pip install opentelemetry-sdk@{env:CORE_REPO}\#egg=opentelemetry-sdk&subdirectory=opentelemetry-sdk
  aws-lambda: pip install opentelemetry-test-utils@{env:CORE_REPO}\#egg=opentelemetry-test-utils&subdirectory=tests/opentelemetry-test-utils
  aws-lambda: pip install -r {toxinidir}/instrumentation/opentelemetry-instrumentation-aws-lambda/test-requirements.txt

  boto: pip install opentelemetry-api@{env:CORE_REPO}\#egg=opentelemetry-api&subdirectory=opentelemetry-api
  boto: pip install opentelemetry-semantic-conventions@{env:CORE_REPO}\#egg=opentelemetry-semantic-conventions&subdirectory=opentelemetry-semantic-conventions
  boto: pip install opentelemetry-sdk@{env:CORE_REPO}\#egg=opentelemetry-sdk&subdirectory=opentelemetry-sdk
  boto: pip install opentelemetry-test-utils@{env:CORE_REPO}\#egg=opentelemetry-test-utils&subdirectory=tests/opentelemetry-test-utils
  boto: pip install -r {toxinidir}/instrumentation/opentelemetry-instrumentation-boto/test-requirements.txt

  boto3sqs: pip install opentelemetry-api@{env:CORE_REPO}\#egg=opentelemetry-api&subdirectory=opentelemetry-api
  boto3sqs: pip install opentelemetry-semantic-conventions@{env:CORE_REPO}\#egg=opentelemetry-semantic-conventions&subdirectory=opentelemetry-semantic-conventions
  boto3sqs: pip install opentelemetry-sdk@{env:CORE_REPO}\#egg=opentelemetry-sdk&subdirectory=opentelemetry-sdk
  boto3sqs: pip install opentelemetry-test-utils@{env:CORE_REPO}\#egg=opentelemetry-test-utils&subdirectory=tests/opentelemetry-test-utils
  boto3sqs: pip install -r {toxinidir}/instrumentation/opentelemetry-instrumentation-boto3sqs/test-requirements.txt

  falcon: pip install opentelemetry-api@{env:CORE_REPO}\#egg=opentelemetry-api&subdirectory=opentelemetry-api
  falcon: pip install opentelemetry-semantic-conventions@{env:CORE_REPO}\#egg=opentelemetry-semantic-conventions&subdirectory=opentelemetry-semantic-conventions
  falcon: pip install opentelemetry-sdk@{env:CORE_REPO}\#egg=opentelemetry-sdk&subdirectory=opentelemetry-sdk
  falcon: pip install opentelemetry-test-utils@{env:CORE_REPO}\#egg=opentelemetry-test-utils&subdirectory=tests/opentelemetry-test-utils
  falcon-0: pip install -r {toxinidir}/instrumentation/opentelemetry-instrumentation-falcon/test-requirements-0.txt
  falcon-1: pip install -r {toxinidir}/instrumentation/opentelemetry-instrumentation-falcon/test-requirements-1.txt
  falcon-2: pip install -r {toxinidir}/instrumentation/opentelemetry-instrumentation-falcon/test-requirements-2.txt
  lint-instrumentation-falcon: pip install -r {toxinidir}/instrumentation/opentelemetry-instrumentation-falcon/test-requirements-2.txt

  flask: pip install opentelemetry-api@{env:CORE_REPO}\#egg=opentelemetry-api&subdirectory=opentelemetry-api
  flask: pip install opentelemetry-semantic-conventions@{env:CORE_REPO}\#egg=opentelemetry-semantic-conventions&subdirectory=opentelemetry-semantic-conventions
  flask: pip install opentelemetry-sdk@{env:CORE_REPO}\#egg=opentelemetry-sdk&subdirectory=opentelemetry-sdk
  flask: pip install opentelemetry-test-utils@{env:CORE_REPO}\#egg=opentelemetry-test-utils&subdirectory=tests/opentelemetry-test-utils
  flask-0: pip install -r {toxinidir}/instrumentation/opentelemetry-instrumentation-flask/test-requirements-0.txt
  flask-1: pip install -r {toxinidir}/instrumentation/opentelemetry-instrumentation-flask/test-requirements-1.txt
  flask-2: pip install -r {toxinidir}/instrumentation/opentelemetry-instrumentation-flask/test-requirements-2.txt
  lint-instrumentation-flask: pip install -r {toxinidir}/instrumentation/opentelemetry-instrumentation-flask/test-requirements-2.txt

  urllib: pip install opentelemetry-api@{env:CORE_REPO}\#egg=opentelemetry-api&subdirectory=opentelemetry-api
  urllib: pip install opentelemetry-semantic-conventions@{env:CORE_REPO}\#egg=opentelemetry-semantic-conventions&subdirectory=opentelemetry-semantic-conventions
  urllib: pip install opentelemetry-sdk@{env:CORE_REPO}\#egg=opentelemetry-sdk&subdirectory=opentelemetry-sdk
  urllib: pip install opentelemetry-test-utils@{env:CORE_REPO}\#egg=opentelemetry-test-utils&subdirectory=tests/opentelemetry-test-utils
  urllib: pip install -r {toxinidir}/instrumentation/opentelemetry-instrumentation-urllib/test-requirements.txt

  urllib3: pip install opentelemetry-api@{env:CORE_REPO}\#egg=opentelemetry-api&subdirectory=opentelemetry-api
  urllib3: pip install opentelemetry-semantic-conventions@{env:CORE_REPO}\#egg=opentelemetry-semantic-conventions&subdirectory=opentelemetry-semantic-conventions
  urllib3: pip install opentelemetry-sdk@{env:CORE_REPO}\#egg=opentelemetry-sdk&subdirectory=opentelemetry-sdk
  urllib3: pip install opentelemetry-test-utils@{env:CORE_REPO}\#egg=opentelemetry-test-utils&subdirectory=tests/opentelemetry-test-utils
  urllib3-0: pip install -r {toxinidir}/instrumentation/opentelemetry-instrumentation-urllib3/test-requirements-0.txt
  urllib3-1: pip install -r {toxinidir}/instrumentation/opentelemetry-instrumentation-urllib3/test-requirements-1.txt
  lint-instrumentation-urllib3: pip install -r {toxinidir}/instrumentation/opentelemetry-instrumentation-urllib3/test-requirements-1.txt

  botocore: pip install opentelemetry-api@{env:CORE_REPO}\#egg=opentelemetry-api&subdirectory=opentelemetry-api
  botocore: pip install opentelemetry-semantic-conventions@{env:CORE_REPO}\#egg=opentelemetry-semantic-conventions&subdirectory=opentelemetry-semantic-conventions
  botocore: pip install opentelemetry-sdk@{env:CORE_REPO}\#egg=opentelemetry-sdk&subdirectory=opentelemetry-sdk
  botocore: pip install opentelemetry-test-utils@{env:CORE_REPO}\#egg=opentelemetry-test-utils&subdirectory=tests/opentelemetry-test-utils
  botocore: pip install -r {toxinidir}/instrumentation/opentelemetry-instrumentation-botocore/test-requirements.txt

  cassandra: pip install opentelemetry-api@{env:CORE_REPO}\#egg=opentelemetry-api&subdirectory=opentelemetry-api
  cassandra: pip install opentelemetry-semantic-conventions@{env:CORE_REPO}\#egg=opentelemetry-semantic-conventions&subdirectory=opentelemetry-semantic-conventions
  cassandra: pip install opentelemetry-sdk@{env:CORE_REPO}\#egg=opentelemetry-sdk&subdirectory=opentelemetry-sdk
  cassandra: pip install opentelemetry-test-utils@{env:CORE_REPO}\#egg=opentelemetry-test-utils&subdirectory=tests/opentelemetry-test-utils
  cassandra: pip install -r {toxinidir}/instrumentation/opentelemetry-instrumentation-cassandra/test-requirements.txt

  dbapi: pip install opentelemetry-api@{env:CORE_REPO}\#egg=opentelemetry-api&subdirectory=opentelemetry-api
  dbapi: pip install opentelemetry-semantic-conventions@{env:CORE_REPO}\#egg=opentelemetry-semantic-conventions&subdirectory=opentelemetry-semantic-conventions
  dbapi: pip install opentelemetry-sdk@{env:CORE_REPO}\#egg=opentelemetry-sdk&subdirectory=opentelemetry-sdk
  dbapi: pip install opentelemetry-test-utils@{env:CORE_REPO}\#egg=opentelemetry-test-utils&subdirectory=tests/opentelemetry-test-utils
  dbapi: pip install -r {toxinidir}/instrumentation/opentelemetry-instrumentation-dbapi/test-requirements.txt

  django: pip install opentelemetry-api@{env:CORE_REPO}\#egg=opentelemetry-api&subdirectory=opentelemetry-api
  django: pip install opentelemetry-semantic-conventions@{env:CORE_REPO}\#egg=opentelemetry-semantic-conventions&subdirectory=opentelemetry-semantic-conventions
  django: pip install opentelemetry-sdk@{env:CORE_REPO}\#egg=opentelemetry-sdk&subdirectory=opentelemetry-sdk
  django: pip install opentelemetry-test-utils@{env:CORE_REPO}\#egg=opentelemetry-test-utils&subdirectory=tests/opentelemetry-test-utils
  py3{8,9}-test-instrumentation-django-0: pip install -r {toxinidir}/instrumentation/opentelemetry-instrumentation-django/test-requirements-0.txt
  py3{8,9}-test-instrumentation-django-1: pip install -r {toxinidir}/instrumentation/opentelemetry-instrumentation-django/test-requirements-1.txt
  py3{8,9}-test-instrumentation-django-2: pip install -r {toxinidir}/instrumentation/opentelemetry-instrumentation-django/test-requirements-2.txt
  py3{10,11,12,13}-test-instrumentation-django-1: pip install -r {toxinidir}/instrumentation/opentelemetry-instrumentation-django/test-requirements-1.txt
  py3{10,11,12,13}-test-instrumentation-django-3: pip install -r {toxinidir}/instrumentation/opentelemetry-instrumentation-django/test-requirements-3.txt
  pypy3-test-instrumentation-django-0: pip install -r {toxinidir}/instrumentation/opentelemetry-instrumentation-django/test-requirements-0.txt
  pypy3-test-instrumentation-django-1: pip install -r {toxinidir}/instrumentation/opentelemetry-instrumentation-django/test-requirements-1.txt
  lint-instrumentation-django: pip install -r {toxinidir}/instrumentation/opentelemetry-instrumentation-django/test-requirements-3.txt

  fastapi: pip install opentelemetry-api@{env:CORE_REPO}\#egg=opentelemetry-api&subdirectory=opentelemetry-api
  fastapi: pip install opentelemetry-semantic-conventions@{env:CORE_REPO}\#egg=opentelemetry-semantic-conventions&subdirectory=opentelemetry-semantic-conventions
  fastapi: pip install opentelemetry-sdk@{env:CORE_REPO}\#egg=opentelemetry-sdk&subdirectory=opentelemetry-sdk
  fastapi: pip install opentelemetry-test-utils@{env:CORE_REPO}\#egg=opentelemetry-test-utils&subdirectory=tests/opentelemetry-test-utils
  fastapi-main: pip install -r {toxinidir}/instrumentation/opentelemetry-instrumentation-fastapi/test-requirements.txt
  fastapi-slim: pip install -r {toxinidir}/instrumentation/opentelemetry-instrumentation-fastapi/test-requirements-slim.txt
  lint-instrumentation-fastapi: pip install -r {toxinidir}/instrumentation/opentelemetry-instrumentation-fastapi/test-requirements.txt

  mysql: pip install opentelemetry-api@{env:CORE_REPO}\#egg=opentelemetry-api&subdirectory=opentelemetry-api
  mysql: pip install opentelemetry-semantic-conventions@{env:CORE_REPO}\#egg=opentelemetry-semantic-conventions&subdirectory=opentelemetry-semantic-conventions
  mysql: pip install opentelemetry-sdk@{env:CORE_REPO}\#egg=opentelemetry-sdk&subdirectory=opentelemetry-sdk
  mysql: pip install opentelemetry-test-utils@{env:CORE_REPO}\#egg=opentelemetry-test-utils&subdirectory=tests/opentelemetry-test-utils
  mysql-0: pip install -r {toxinidir}/instrumentation/opentelemetry-instrumentation-mysql/test-requirements-0.txt
  mysql-1: pip install -r {toxinidir}/instrumentation/opentelemetry-instrumentation-mysql/test-requirements-1.txt
  lint-instrumentation-mysql: pip install -r {toxinidir}/instrumentation/opentelemetry-instrumentation-mysql/test-requirements-1.txt

  mysqlclient: pip install opentelemetry-api@{env:CORE_REPO}\#egg=opentelemetry-api&subdirectory=opentelemetry-api
  mysqlclient: pip install opentelemetry-semantic-conventions@{env:CORE_REPO}\#egg=opentelemetry-semantic-conventions&subdirectory=opentelemetry-semantic-conventions
  mysqlclient: pip install opentelemetry-sdk@{env:CORE_REPO}\#egg=opentelemetry-sdk&subdirectory=opentelemetry-sdk
  mysqlclient: pip install opentelemetry-test-utils@{env:CORE_REPO}\#egg=opentelemetry-test-utils&subdirectory=tests/opentelemetry-test-utils
  mysqlclient: pip install -r {toxinidir}/instrumentation/opentelemetry-instrumentation-mysqlclient/test-requirements.txt

  pymemcache: pip install opentelemetry-api@{env:CORE_REPO}\#egg=opentelemetry-api&subdirectory=opentelemetry-api
  pymemcache: pip install opentelemetry-semantic-conventions@{env:CORE_REPO}\#egg=opentelemetry-semantic-conventions&subdirectory=opentelemetry-semantic-conventions
  pymemcache: pip install opentelemetry-sdk@{env:CORE_REPO}\#egg=opentelemetry-sdk&subdirectory=opentelemetry-sdk
  pymemcache: pip install opentelemetry-test-utils@{env:CORE_REPO}\#egg=opentelemetry-test-utils&subdirectory=tests/opentelemetry-test-utils
  pymemcache-0: pip install -r {toxinidir}/instrumentation/opentelemetry-instrumentation-pymemcache/test-requirements-0.txt
  pymemcache-1: pip install -r {toxinidir}/instrumentation/opentelemetry-instrumentation-pymemcache/test-requirements-1.txt
  pymemcache-2: pip install -r {toxinidir}/instrumentation/opentelemetry-instrumentation-pymemcache/test-requirements-2.txt
  pymemcache-3: pip install -r {toxinidir}/instrumentation/opentelemetry-instrumentation-pymemcache/test-requirements-3.txt
  pymemcache-4: pip install -r {toxinidir}/instrumentation/opentelemetry-instrumentation-pymemcache/test-requirements-4.txt
  lint-instrumentation-pymemcache: pip install -r {toxinidir}/instrumentation/opentelemetry-instrumentation-pymemcache/test-requirements-4.txt

  pymongo: pip install opentelemetry-api@{env:CORE_REPO}\#egg=opentelemetry-api&subdirectory=opentelemetry-api
  pymongo: pip install opentelemetry-semantic-conventions@{env:CORE_REPO}\#egg=opentelemetry-semantic-conventions&subdirectory=opentelemetry-semantic-conventions
  pymongo: pip install opentelemetry-sdk@{env:CORE_REPO}\#egg=opentelemetry-sdk&subdirectory=opentelemetry-sdk
  pymongo: pip install opentelemetry-test-utils@{env:CORE_REPO}\#egg=opentelemetry-test-utils&subdirectory=tests/opentelemetry-test-utils
  pymongo: pip install -r {toxinidir}/instrumentation/opentelemetry-instrumentation-pymongo/test-requirements.txt

  psycopg: pip install opentelemetry-api@{env:CORE_REPO}\#egg=opentelemetry-api&subdirectory=opentelemetry-api
  psycopg: pip install opentelemetry-semantic-conventions@{env:CORE_REPO}\#egg=opentelemetry-semantic-conventions&subdirectory=opentelemetry-semantic-conventions
  psycopg: pip install opentelemetry-sdk@{env:CORE_REPO}\#egg=opentelemetry-sdk&subdirectory=opentelemetry-sdk
  psycopg: pip install opentelemetry-test-utils@{env:CORE_REPO}\#egg=opentelemetry-test-utils&subdirectory=tests/opentelemetry-test-utils
  py3{8,9}-test-instrumentation-psycopg: pip install -r {toxinidir}/instrumentation/opentelemetry-instrumentation-psycopg/test-requirements-0.txt
  py3{10,11,12,13}-test-instrumentation-psycopg: pip install -r {toxinidir}/instrumentation/opentelemetry-instrumentation-psycopg/test-requirements-1.txt
  pypy3-test-instrumentation-psycopg: pip install -r {toxinidir}/instrumentation/opentelemetry-instrumentation-psycopg/test-requirements-1.txt
  lint-instrumentation-psycopg: pip install -r {toxinidir}/instrumentation/opentelemetry-instrumentation-psycopg/test-requirements-1.txt

  psycopg2: pip install opentelemetry-api@{env:CORE_REPO}\#egg=opentelemetry-api&subdirectory=opentelemetry-api
  psycopg2: pip install opentelemetry-semantic-conventions@{env:CORE_REPO}\#egg=opentelemetry-semantic-conventions&subdirectory=opentelemetry-semantic-conventions
  psycopg2: pip install opentelemetry-sdk@{env:CORE_REPO}\#egg=opentelemetry-sdk&subdirectory=opentelemetry-sdk
  psycopg2: pip install opentelemetry-test-utils@{env:CORE_REPO}\#egg=opentelemetry-test-utils&subdirectory=tests/opentelemetry-test-utils
  psycopg2: pip install -r {toxinidir}/instrumentation/opentelemetry-instrumentation-psycopg2/test-requirements.txt

  pymysql: pip install opentelemetry-api@{env:CORE_REPO}\#egg=opentelemetry-api&subdirectory=opentelemetry-api
  pymysql: pip install opentelemetry-semantic-conventions@{env:CORE_REPO}\#egg=opentelemetry-semantic-conventions&subdirectory=opentelemetry-semantic-conventions
  pymysql: pip install opentelemetry-sdk@{env:CORE_REPO}\#egg=opentelemetry-sdk&subdirectory=opentelemetry-sdk
  pymysql: pip install opentelemetry-test-utils@{env:CORE_REPO}\#egg=opentelemetry-test-utils&subdirectory=tests/opentelemetry-test-utils
  pymysql: pip install -r {toxinidir}/instrumentation/opentelemetry-instrumentation-pymysql/test-requirements.txt

  pyramid: pip install opentelemetry-api@{env:CORE_REPO}\#egg=opentelemetry-api&subdirectory=opentelemetry-api
  pyramid: pip install opentelemetry-semantic-conventions@{env:CORE_REPO}\#egg=opentelemetry-semantic-conventions&subdirectory=opentelemetry-semantic-conventions
  pyramid: pip install opentelemetry-sdk@{env:CORE_REPO}\#egg=opentelemetry-sdk&subdirectory=opentelemetry-sdk
  pyramid: pip install opentelemetry-test-utils@{env:CORE_REPO}\#egg=opentelemetry-test-utils&subdirectory=tests/opentelemetry-test-utils
  pyramid: pip install -r {toxinidir}/instrumentation/opentelemetry-instrumentation-pyramid/test-requirements.txt

  sqlite3: pip install opentelemetry-api@{env:CORE_REPO}\#egg=opentelemetry-api&subdirectory=opentelemetry-api
  sqlite3: pip install opentelemetry-semantic-conventions@{env:CORE_REPO}\#egg=opentelemetry-semantic-conventions&subdirectory=opentelemetry-semantic-conventions
  sqlite3: pip install opentelemetry-sdk@{env:CORE_REPO}\#egg=opentelemetry-sdk&subdirectory=opentelemetry-sdk
  sqlite3: pip install opentelemetry-test-utils@{env:CORE_REPO}\#egg=opentelemetry-test-utils&subdirectory=tests/opentelemetry-test-utils
  sqlite3: pip install -r {toxinidir}/instrumentation/opentelemetry-instrumentation-sqlite3/test-requirements.txt

  redis: pip install opentelemetry-api@{env:CORE_REPO}\#egg=opentelemetry-api&subdirectory=opentelemetry-api
  redis: pip install opentelemetry-semantic-conventions@{env:CORE_REPO}\#egg=opentelemetry-semantic-conventions&subdirectory=opentelemetry-semantic-conventions
  redis: pip install opentelemetry-sdk@{env:CORE_REPO}\#egg=opentelemetry-sdk&subdirectory=opentelemetry-sdk
  redis: pip install opentelemetry-test-utils@{env:CORE_REPO}\#egg=opentelemetry-test-utils&subdirectory=tests/opentelemetry-test-utils
  redis: pip install -r {toxinidir}/instrumentation/opentelemetry-instrumentation-redis/test-requirements.txt

  remoulade: pip install opentelemetry-api@{env:CORE_REPO}\#egg=opentelemetry-api&subdirectory=opentelemetry-api
  remoulade: pip install opentelemetry-semantic-conventions@{env:CORE_REPO}\#egg=opentelemetry-semantic-conventions&subdirectory=opentelemetry-semantic-conventions
  remoulade: pip install opentelemetry-sdk@{env:CORE_REPO}\#egg=opentelemetry-sdk&subdirectory=opentelemetry-sdk
  remoulade: pip install opentelemetry-test-utils@{env:CORE_REPO}\#egg=opentelemetry-test-utils&subdirectory=tests/opentelemetry-test-utils
  remoulade: pip install -r {toxinidir}/instrumentation/opentelemetry-instrumentation-remoulade/test-requirements.txt

  requests: pip install opentelemetry-api@{env:CORE_REPO}\#egg=opentelemetry-api&subdirectory=opentelemetry-api
  requests: pip install opentelemetry-semantic-conventions@{env:CORE_REPO}\#egg=opentelemetry-semantic-conventions&subdirectory=opentelemetry-semantic-conventions
  requests: pip install opentelemetry-sdk@{env:CORE_REPO}\#egg=opentelemetry-sdk&subdirectory=opentelemetry-sdk
  requests: pip install opentelemetry-test-utils@{env:CORE_REPO}\#egg=opentelemetry-test-utils&subdirectory=tests/opentelemetry-test-utils
  requests: pip install -r {toxinidir}/instrumentation/opentelemetry-instrumentation-requests/test-requirements.txt

  starlette: pip install opentelemetry-api@{env:CORE_REPO}\#egg=opentelemetry-api&subdirectory=opentelemetry-api
  starlette: pip install opentelemetry-semantic-conventions@{env:CORE_REPO}\#egg=opentelemetry-semantic-conventions&subdirectory=opentelemetry-semantic-conventions
  starlette: pip install opentelemetry-sdk@{env:CORE_REPO}\#egg=opentelemetry-sdk&subdirectory=opentelemetry-sdk
  starlette: pip install opentelemetry-test-utils@{env:CORE_REPO}\#egg=opentelemetry-test-utils&subdirectory=tests/opentelemetry-test-utils
  starlette: pip install -r {toxinidir}/instrumentation/opentelemetry-instrumentation-starlette/test-requirements.txt

  system-metrics: pip install opentelemetry-api@{env:CORE_REPO}\#egg=opentelemetry-api&subdirectory=opentelemetry-api
  system-metrics: pip install opentelemetry-semantic-conventions@{env:CORE_REPO}\#egg=opentelemetry-semantic-conventions&subdirectory=opentelemetry-semantic-conventions
  system-metrics: pip install opentelemetry-sdk@{env:CORE_REPO}\#egg=opentelemetry-sdk&subdirectory=opentelemetry-sdk
  system-metrics: pip install opentelemetry-test-utils@{env:CORE_REPO}\#egg=opentelemetry-test-utils&subdirectory=tests/opentelemetry-test-utils
  system-metrics: pip install -r {toxinidir}/instrumentation/opentelemetry-instrumentation-system-metrics/test-requirements.txt

  threading: pip install opentelemetry-api@{env:CORE_REPO}\#egg=opentelemetry-api&subdirectory=opentelemetry-api
  threading: pip install opentelemetry-semantic-conventions@{env:CORE_REPO}\#egg=opentelemetry-semantic-conventions&subdirectory=opentelemetry-semantic-conventions
  threading: pip install opentelemetry-sdk@{env:CORE_REPO}\#egg=opentelemetry-sdk&subdirectory=opentelemetry-sdk
  threading: pip install opentelemetry-test-utils@{env:CORE_REPO}\#egg=opentelemetry-test-utils&subdirectory=tests/opentelemetry-test-utils
  threading: pip install -r {toxinidir}/instrumentation/opentelemetry-instrumentation-threading/test-requirements.txt

  tornado: pip install opentelemetry-api@{env:CORE_REPO}\#egg=opentelemetry-api&subdirectory=opentelemetry-api
  tornado: pip install opentelemetry-semantic-conventions@{env:CORE_REPO}\#egg=opentelemetry-semantic-conventions&subdirectory=opentelemetry-semantic-conventions
  tornado: pip install opentelemetry-sdk@{env:CORE_REPO}\#egg=opentelemetry-sdk&subdirectory=opentelemetry-sdk
  tornado: pip install opentelemetry-test-utils@{env:CORE_REPO}\#egg=opentelemetry-test-utils&subdirectory=tests/opentelemetry-test-utils
  tornado: pip install -r {toxinidir}/instrumentation/opentelemetry-instrumentation-tornado/test-requirements.txt

  tortoiseorm: pip install opentelemetry-api@{env:CORE_REPO}\#egg=opentelemetry-api&subdirectory=opentelemetry-api
  tortoiseorm: pip install opentelemetry-semantic-conventions@{env:CORE_REPO}\#egg=opentelemetry-semantic-conventions&subdirectory=opentelemetry-semantic-conventions
  tortoiseorm: pip install opentelemetry-sdk@{env:CORE_REPO}\#egg=opentelemetry-sdk&subdirectory=opentelemetry-sdk
  tortoiseorm: pip install opentelemetry-test-utils@{env:CORE_REPO}\#egg=opentelemetry-test-utils&subdirectory=tests/opentelemetry-test-utils
  tortoiseorm: pip install -r {toxinidir}/instrumentation/opentelemetry-instrumentation-tortoiseorm/test-requirements.txt

  jinja2: pip install opentelemetry-api@{env:CORE_REPO}\#egg=opentelemetry-api&subdirectory=opentelemetry-api
  jinja2: pip install opentelemetry-semantic-conventions@{env:CORE_REPO}\#egg=opentelemetry-semantic-conventions&subdirectory=opentelemetry-semantic-conventions
  jinja2: pip install opentelemetry-sdk@{env:CORE_REPO}\#egg=opentelemetry-sdk&subdirectory=opentelemetry-sdk
  jinja2: pip install opentelemetry-test-utils@{env:CORE_REPO}\#egg=opentelemetry-test-utils&subdirectory=tests/opentelemetry-test-utils
  jinja2: pip install -r {toxinidir}/instrumentation/opentelemetry-instrumentation-jinja2/test-requirements.txt

  logging: pip install opentelemetry-api@{env:CORE_REPO}\#egg=opentelemetry-api&subdirectory=opentelemetry-api
  logging: pip install opentelemetry-semantic-conventions@{env:CORE_REPO}\#egg=opentelemetry-semantic-conventions&subdirectory=opentelemetry-semantic-conventions
  logging: pip install opentelemetry-sdk@{env:CORE_REPO}\#egg=opentelemetry-sdk&subdirectory=opentelemetry-sdk
  logging: pip install opentelemetry-test-utils@{env:CORE_REPO}\#egg=opentelemetry-test-utils&subdirectory=tests/opentelemetry-test-utils
  logging: pip install -r {toxinidir}/instrumentation/opentelemetry-instrumentation-logging/test-requirements.txt

  aiohttp-client: pip install opentelemetry-api@{env:CORE_REPO}\#egg=opentelemetry-api&subdirectory=opentelemetry-api
  aiohttp-client: pip install opentelemetry-semantic-conventions@{env:CORE_REPO}\#egg=opentelemetry-semantic-conventions&subdirectory=opentelemetry-semantic-conventions
  aiohttp-client: pip install opentelemetry-sdk@{env:CORE_REPO}\#egg=opentelemetry-sdk&subdirectory=opentelemetry-sdk
  aiohttp-client: pip install opentelemetry-test-utils@{env:CORE_REPO}\#egg=opentelemetry-test-utils&subdirectory=tests/opentelemetry-test-utils
  aiohttp-client: pip install -r {toxinidir}/instrumentation/opentelemetry-instrumentation-aiohttp-client/test-requirements.txt

  aiohttp-server: pip install opentelemetry-api@{env:CORE_REPO}\#egg=opentelemetry-api&subdirectory=opentelemetry-api
  aiohttp-server: pip install opentelemetry-semantic-conventions@{env:CORE_REPO}\#egg=opentelemetry-semantic-conventions&subdirectory=opentelemetry-semantic-conventions
  aiohttp-server: pip install opentelemetry-sdk@{env:CORE_REPO}\#egg=opentelemetry-sdk&subdirectory=opentelemetry-sdk
  aiohttp-server: pip install opentelemetry-test-utils@{env:CORE_REPO}\#egg=opentelemetry-test-utils&subdirectory=tests/opentelemetry-test-utils
  aiohttp-server: pip install -r {toxinidir}/instrumentation/opentelemetry-instrumentation-aiohttp-server/test-requirements.txt

  aiopg: pip install opentelemetry-api@{env:CORE_REPO}\#egg=opentelemetry-api&subdirectory=opentelemetry-api
  aiopg: pip install opentelemetry-semantic-conventions@{env:CORE_REPO}\#egg=opentelemetry-semantic-conventions&subdirectory=opentelemetry-semantic-conventions
  aiopg: pip install opentelemetry-sdk@{env:CORE_REPO}\#egg=opentelemetry-sdk&subdirectory=opentelemetry-sdk
  aiopg: pip install opentelemetry-test-utils@{env:CORE_REPO}\#egg=opentelemetry-test-utils&subdirectory=tests/opentelemetry-test-utils
  aiopg: pip install -r {toxinidir}/instrumentation/opentelemetry-instrumentation-aiopg/test-requirements.txt

  richconsole: pip install opentelemetry-api@{env:CORE_REPO}\#egg=opentelemetry-api&subdirectory=opentelemetry-api
  richconsole: pip install opentelemetry-semantic-conventions@{env:CORE_REPO}\#egg=opentelemetry-semantic-conventions&subdirectory=opentelemetry-semantic-conventions
  richconsole: pip install opentelemetry-sdk@{env:CORE_REPO}\#egg=opentelemetry-sdk&subdirectory=opentelemetry-sdk
  richconsole: pip install opentelemetry-test-utils@{env:CORE_REPO}\#egg=opentelemetry-test-utils&subdirectory=tests/opentelemetry-test-utils
  richconsole: pip install -r {toxinidir}/exporter/opentelemetry-exporter-richconsole/test-requirements.txt

  prometheus: pip install opentelemetry-api@{env:CORE_REPO}\#egg=opentelemetry-api&subdirectory=opentelemetry-api
  prometheus: pip install opentelemetry-semantic-conventions@{env:CORE_REPO}\#egg=opentelemetry-semantic-conventions&subdirectory=opentelemetry-semantic-conventions
  prometheus: pip install opentelemetry-sdk@{env:CORE_REPO}\#egg=opentelemetry-sdk&subdirectory=opentelemetry-sdk
  prometheus: pip install opentelemetry-test-utils@{env:CORE_REPO}\#egg=opentelemetry-test-utils&subdirectory=tests/opentelemetry-test-utils
  prometheus: pip install -r {toxinidir}/exporter/opentelemetry-exporter-prometheus-remote-write/test-requirements.txt

  sqlalchemy: pip install opentelemetry-api@{env:CORE_REPO}\#egg=opentelemetry-api&subdirectory=opentelemetry-api
  sqlalchemy: pip install opentelemetry-semantic-conventions@{env:CORE_REPO}\#egg=opentelemetry-semantic-conventions&subdirectory=opentelemetry-semantic-conventions
  sqlalchemy: pip install opentelemetry-sdk@{env:CORE_REPO}\#egg=opentelemetry-sdk&subdirectory=opentelemetry-sdk
  sqlalchemy: pip install opentelemetry-test-utils@{env:CORE_REPO}\#egg=opentelemetry-test-utils&subdirectory=tests/opentelemetry-test-utils
  sqlalchemy-0: pip install -r {toxinidir}/instrumentation/opentelemetry-instrumentation-sqlalchemy/test-requirements-0.txt
  sqlalchemy-1: pip install -r {toxinidir}/instrumentation/opentelemetry-instrumentation-sqlalchemy/test-requirements-1.txt
  lint-instrumentation-sqlalchemy: pip install -r {toxinidir}/instrumentation/opentelemetry-instrumentation-sqlalchemy/test-requirements-1.txt

  elasticsearch: pip install opentelemetry-api@{env:CORE_REPO}\#egg=opentelemetry-api&subdirectory=opentelemetry-api
  elasticsearch: pip install opentelemetry-semantic-conventions@{env:CORE_REPO}\#egg=opentelemetry-semantic-conventions&subdirectory=opentelemetry-semantic-conventions
  elasticsearch: pip install opentelemetry-sdk@{env:CORE_REPO}\#egg=opentelemetry-sdk&subdirectory=opentelemetry-sdk
  elasticsearch: pip install opentelemetry-test-utils@{env:CORE_REPO}\#egg=opentelemetry-test-utils&subdirectory=tests/opentelemetry-test-utils
  elasticsearch-0: pip install -r {toxinidir}/instrumentation/opentelemetry-instrumentation-elasticsearch/test-requirements-0.txt
  elasticsearch-1: pip install -r {toxinidir}/instrumentation/opentelemetry-instrumentation-elasticsearch/test-requirements-1.txt
  elasticsearch-2: pip install -r {toxinidir}/instrumentation/opentelemetry-instrumentation-elasticsearch/test-requirements-2.txt
  lint-instrumentation-elasticsearch: pip install -r {toxinidir}/instrumentation/opentelemetry-instrumentation-elasticsearch/test-requirements-2.txt

  asyncio: pip install opentelemetry-api@{env:CORE_REPO}\#egg=opentelemetry-api&subdirectory=opentelemetry-api
  asyncio: pip install opentelemetry-semantic-conventions@{env:CORE_REPO}\#egg=opentelemetry-semantic-conventions&subdirectory=opentelemetry-semantic-conventions
  asyncio: pip install opentelemetry-sdk@{env:CORE_REPO}\#egg=opentelemetry-sdk&subdirectory=opentelemetry-sdk
  asyncio: pip install opentelemetry-test-utils@{env:CORE_REPO}\#egg=opentelemetry-test-utils&subdirectory=tests/opentelemetry-test-utils
  asyncio: pip install -r {toxinidir}/instrumentation/opentelemetry-instrumentation-asyncio/test-requirements.txt

  httpx: pip install opentelemetry-api@{env:CORE_REPO}\#egg=opentelemetry-api&subdirectory=opentelemetry-api
  httpx: pip install opentelemetry-semantic-conventions@{env:CORE_REPO}\#egg=opentelemetry-semantic-conventions&subdirectory=opentelemetry-semantic-conventions
  httpx: pip install opentelemetry-sdk@{env:CORE_REPO}\#egg=opentelemetry-sdk&subdirectory=opentelemetry-sdk
  httpx: pip install opentelemetry-test-utils@{env:CORE_REPO}\#egg=opentelemetry-test-utils&subdirectory=tests/opentelemetry-test-utils
  httpx-0: pip install -r {toxinidir}/instrumentation/opentelemetry-instrumentation-httpx/test-requirements-0.txt
  httpx-1: pip install -r {toxinidir}/instrumentation/opentelemetry-instrumentation-httpx/test-requirements-1.txt
  lint-instrumentation-httpx: pip install -r {toxinidir}/instrumentation/opentelemetry-instrumentation-httpx/test-requirements-1.txt

  sdk-extension-aws: pip install opentelemetry-api@{env:CORE_REPO}\#egg=opentelemetry-api&subdirectory=opentelemetry-api
  sdk-extension-aws: pip install opentelemetry-semantic-conventions@{env:CORE_REPO}\#egg=opentelemetry-semantic-conventions&subdirectory=opentelemetry-semantic-conventions
  sdk-extension-aws: pip install opentelemetry-sdk@{env:CORE_REPO}\#egg=opentelemetry-sdk&subdirectory=opentelemetry-sdk
  sdk-extension-aws: pip install opentelemetry-test-utils@{env:CORE_REPO}\#egg=opentelemetry-test-utils&subdirectory=tests/opentelemetry-test-utils
  sdk-extension-aws: pip install -r {toxinidir}/sdk-extension/opentelemetry-sdk-extension-aws/test-requirements.txt
  benchmark-sdk-extension-aws: pip install -r {toxinidir}/sdk-extension/opentelemetry-sdk-extension-aws/benchmark-requirements.txt

  resource-detector-container: pip install opentelemetry-api@{env:CORE_REPO}\#egg=opentelemetry-api&subdirectory=opentelemetry-api
  resource-detector-container: pip install opentelemetry-semantic-conventions@{env:CORE_REPO}\#egg=opentelemetry-semantic-conventions&subdirectory=opentelemetry-semantic-conventions
  resource-detector-container: pip install opentelemetry-sdk@{env:CORE_REPO}\#egg=opentelemetry-sdk&subdirectory=opentelemetry-sdk
  resource-detector-container: pip install opentelemetry-test-utils@{env:CORE_REPO}\#egg=opentelemetry-test-utils&subdirectory=tests/opentelemetry-test-utils
  resource-detector-container: pip install -r {toxinidir}/resource/opentelemetry-resource-detector-container/test-requirements.txt

  resource-detector-azure: pip install opentelemetry-api@{env:CORE_REPO}\#egg=opentelemetry-api&subdirectory=opentelemetry-api
  resource-detector-azure: pip install opentelemetry-semantic-conventions@{env:CORE_REPO}\#egg=opentelemetry-semantic-conventions&subdirectory=opentelemetry-semantic-conventions
  resource-detector-azure: pip install opentelemetry-sdk@{env:CORE_REPO}\#egg=opentelemetry-sdk&subdirectory=opentelemetry-sdk
  resource-detector-azure: pip install opentelemetry-test-utils@{env:CORE_REPO}\#egg=opentelemetry-test-utils&subdirectory=tests/opentelemetry-test-utils
  resource-detector-azure: pip install -r {toxinidir}/resource/opentelemetry-resource-detector-azure/test-requirements.txt

  propagator-ot-trace: pip install opentelemetry-api@{env:CORE_REPO}\#egg=opentelemetry-api&subdirectory=opentelemetry-api
  propagator-ot-trace: pip install opentelemetry-semantic-conventions@{env:CORE_REPO}\#egg=opentelemetry-semantic-conventions&subdirectory=opentelemetry-semantic-conventions
  propagator-ot-trace: pip install opentelemetry-sdk@{env:CORE_REPO}\#egg=opentelemetry-sdk&subdirectory=opentelemetry-sdk
  propagator-ot-trace: pip install opentelemetry-test-utils@{env:CORE_REPO}\#egg=opentelemetry-test-utils&subdirectory=tests/opentelemetry-test-utils
  propagator-ot-trace: pip install -r {toxinidir}/propagator/opentelemetry-propagator-ot-trace/test-requirements.txt

  propagator-aws-xray: pip install opentelemetry-api@{env:CORE_REPO}\#egg=opentelemetry-api&subdirectory=opentelemetry-api
  propagator-aws-xray: pip install opentelemetry-semantic-conventions@{env:CORE_REPO}\#egg=opentelemetry-semantic-conventions&subdirectory=opentelemetry-semantic-conventions
  propagator-aws-xray: pip install opentelemetry-sdk@{env:CORE_REPO}\#egg=opentelemetry-sdk&subdirectory=opentelemetry-sdk
  propagator-aws-xray: pip install opentelemetry-test-utils@{env:CORE_REPO}\#egg=opentelemetry-test-utils&subdirectory=tests/opentelemetry-test-utils
  propagator-aws-xray: pip install -r {toxinidir}/propagator/opentelemetry-propagator-aws-xray/test-requirements.txt
  benchmark-propagator-aws-xray: pip install -r {toxinidir}/propagator/opentelemetry-propagator-aws-xray/benchmark-requirements.txt

  processor-baggage: pip install opentelemetry-api@{env:CORE_REPO}\#egg=opentelemetry-api&subdirectory=opentelemetry-api
  processor-baggage: pip install opentelemetry-semantic-conventions@{env:CORE_REPO}\#egg=opentelemetry-semantic-conventions&subdirectory=opentelemetry-semantic-conventions
  processor-baggage: pip install opentelemetry-sdk@{env:CORE_REPO}\#egg=opentelemetry-sdk&subdirectory=opentelemetry-sdk
  processor-baggage: pip install -r {toxinidir}/processor/opentelemetry-processor-baggage/test-requirements.txt

  util-http: pip install opentelemetry-api@{env:CORE_REPO}\#egg=opentelemetry-api&subdirectory=opentelemetry-api
  util-http: pip install opentelemetry-semantic-conventions@{env:CORE_REPO}\#egg=opentelemetry-semantic-conventions&subdirectory=opentelemetry-semantic-conventions
  util-http: pip install opentelemetry-sdk@{env:CORE_REPO}\#egg=opentelemetry-sdk&subdirectory=opentelemetry-sdk
  util-http: pip install opentelemetry-test-utils@{env:CORE_REPO}\#egg=opentelemetry-test-utils&subdirectory=tests/opentelemetry-test-utils
  util-http: pip install -r {toxinidir}/util/opentelemetry-util-http/test-requirements.txt
  util-http: pip install {toxinidir}/util/opentelemetry-util-http

; In order to get a health coverage report,
; we have to install packages in editable mode.
  coverage: python {toxinidir}/scripts/eachdist.py install --editable

commands =
  test-distro: pytest {toxinidir}/opentelemetry-distro/tests {posargs}
  lint-distro: black --diff --check --config {toxinidir}/pyproject.toml {toxinidir}/opentelemetry-distro
  lint-distro: isort --diff --check-only --settings-path {toxinidir}/.isort.cfg {toxinidir}/opentelemetry-distro
  lint-distro: flake8 --config {toxinidir}/.flake8 {toxinidir}/opentelemetry-distro
  lint-distro: pylint {toxinidir}/opentelemetry-distro

  test-opentelemetry-instrumentation: pytest {toxinidir}/opentelemetry-instrumentation/tests {posargs}
  lint-opentelemetry-instrumentation: black --diff --check --config {toxinidir}/pyproject.toml {toxinidir}/opentelemetry-instrumentation
  lint-opentelemetry-instrumentation: isort --diff --check-only --settings-path {toxinidir}/.isort.cfg {toxinidir}/opentelemetry-instrumentation
  lint-opentelemetry-instrumentation: flake8 --config {toxinidir}/.flake8 {toxinidir}/opentelemetry-instrumentation
  lint-opentelemetry-instrumentation: pylint {toxinidir}/opentelemetry-instrumentation

  test-instrumentation-aiohttp-client: pytest {toxinidir}/instrumentation/opentelemetry-instrumentation-aiohttp-client/tests {posargs}
  lint-instrumentation-aiohttp-client: black --diff --check --config {toxinidir}/pyproject.toml {toxinidir}/instrumentation/opentelemetry-instrumentation-aiohttp-client
  lint-instrumentation-aiohttp-client: isort --diff --check-only --settings-path {toxinidir}/.isort.cfg {toxinidir}/instrumentation/opentelemetry-instrumentation-aiohttp-client
  lint-instrumentation-aiohttp-client: flake8 --config {toxinidir}/.flake8 {toxinidir}/instrumentation/opentelemetry-instrumentation-aiohttp-client
  lint-instrumentation-aiohttp-client: sh -c "cd instrumentation && pylint --rcfile ../.pylintrc opentelemetry-instrumentation-aiohttp-client"

  test-instrumentation-aiohttp-server: pytest {toxinidir}/instrumentation/opentelemetry-instrumentation-aiohttp-server/tests {posargs}
  lint-instrumentation-aiohttp-server: black --diff --check --config {toxinidir}/pyproject.toml {toxinidir}/instrumentation/opentelemetry-instrumentation-aiohttp-server
  lint-instrumentation-aiohttp-server: isort --diff --check-only --settings-path {toxinidir}/.isort.cfg {toxinidir}/instrumentation/opentelemetry-instrumentation-aiohttp-server
  lint-instrumentation-aiohttp-server: flake8 --config {toxinidir}/.flake8 {toxinidir}/instrumentation/opentelemetry-instrumentation-aiohttp-server
  lint-instrumentation-aiohttp-server: sh -c "cd instrumentation && pylint --rcfile ../.pylintrc opentelemetry-instrumentation-aiohttp-server"

  test-instrumentation-aiopg: pytest {toxinidir}/instrumentation/opentelemetry-instrumentation-aiopg/tests {posargs}
  lint-instrumentation-aiopg: black --diff --check --config {toxinidir}/pyproject.toml {toxinidir}/instrumentation/opentelemetry-instrumentation-aiopg
  lint-instrumentation-aiopg: isort --diff --check-only --settings-path {toxinidir}/.isort.cfg {toxinidir}/instrumentation/opentelemetry-instrumentation-aiopg
  lint-instrumentation-aiopg: flake8 --config {toxinidir}/.flake8 {toxinidir}/instrumentation/opentelemetry-instrumentation-aiopg
  lint-instrumentation-aiopg: sh -c "cd instrumentation && pylint --rcfile ../.pylintrc opentelemetry-instrumentation-aiopg"

  test-instrumentation-asgi: pytest {toxinidir}/instrumentation/opentelemetry-instrumentation-asgi/tests {posargs}
  lint-instrumentation-asgi: black --diff --check --config {toxinidir}/pyproject.toml {toxinidir}/instrumentation/opentelemetry-instrumentation-asgi
  lint-instrumentation-asgi: isort --diff --check-only --settings-path {toxinidir}/.isort.cfg {toxinidir}/instrumentation/opentelemetry-instrumentation-asgi
  lint-instrumentation-asgi: flake8 --config {toxinidir}/.flake8 {toxinidir}/instrumentation/opentelemetry-instrumentation-asgi
  lint-instrumentation-asgi: sh -c "cd instrumentation && pylint --rcfile ../.pylintrc opentelemetry-instrumentation-asgi"

  test-instrumentation-asyncpg: pytest {toxinidir}/instrumentation/opentelemetry-instrumentation-asyncpg/tests {posargs}
  lint-instrumentation-asyncpg: black --diff --check --config {toxinidir}/pyproject.toml {toxinidir}/instrumentation/opentelemetry-instrumentation-asyncpg
  lint-instrumentation-asyncpg: isort --diff --check-only --settings-path {toxinidir}/.isort.cfg {toxinidir}/instrumentation/opentelemetry-instrumentation-asyncpg
  lint-instrumentation-asyncpg: flake8 --config {toxinidir}/.flake8 {toxinidir}/instrumentation/opentelemetry-instrumentation-asyncpg
  lint-instrumentation-asyncpg: sh -c "cd instrumentation && pylint --rcfile ../.pylintrc opentelemetry-instrumentation-asyncpg"

  test-instrumentation-aws-lambda: pytest {toxinidir}/instrumentation/opentelemetry-instrumentation-aws-lambda/tests {posargs}
  lint-instrumentation-aws-lambda: black --diff --check --config {toxinidir}/pyproject.toml {toxinidir}/instrumentation/opentelemetry-instrumentation-aws-lambda
  lint-instrumentation-aws-lambda: isort --diff --check-only --settings-path {toxinidir}/.isort.cfg {toxinidir}/instrumentation/opentelemetry-instrumentation-aws-lambda
  lint-instrumentation-aws-lambda: flake8 --config {toxinidir}/.flake8 {toxinidir}/instrumentation/opentelemetry-instrumentation-aws-lambda
  lint-instrumentation-aws-lambda: sh -c "cd instrumentation && pylint --rcfile ../.pylintrc opentelemetry-instrumentation-aws-lambda"

  test-instrumentation-boto: pytest {toxinidir}/instrumentation/opentelemetry-instrumentation-boto/tests {posargs}
  lint-instrumentation-boto: black --diff --check --config {toxinidir}/pyproject.toml {toxinidir}/instrumentation/opentelemetry-instrumentation-boto
  lint-instrumentation-boto: isort --diff --check-only --settings-path {toxinidir}/.isort.cfg {toxinidir}/instrumentation/opentelemetry-instrumentation-boto
  lint-instrumentation-boto: flake8 --config {toxinidir}/.flake8 {toxinidir}/instrumentation/opentelemetry-instrumentation-boto
  lint-instrumentation-boto: sh -c "cd instrumentation && pylint --rcfile ../.pylintrc opentelemetry-instrumentation-boto"

  test-instrumentation-botocore: pytest {toxinidir}/instrumentation/opentelemetry-instrumentation-botocore/tests {posargs}
  lint-instrumentation-botocore: black --diff --check --config {toxinidir}/pyproject.toml {toxinidir}/instrumentation/opentelemetry-instrumentation-botocore
  lint-instrumentation-botocore: isort --diff --check-only --settings-path {toxinidir}/.isort.cfg {toxinidir}/instrumentation/opentelemetry-instrumentation-botocore
  lint-instrumentation-botocore: flake8 --config {toxinidir}/.flake8 {toxinidir}/instrumentation/opentelemetry-instrumentation-botocore
  lint-instrumentation-botocore: sh -c "cd instrumentation && pylint --rcfile ../.pylintrc opentelemetry-instrumentation-botocore"

  test-instrumentation-boto3sqs: pytest {toxinidir}/instrumentation/opentelemetry-instrumentation-boto3sqs/tests {posargs}
  lint-instrumentation-boto3sqs: black --diff --check --config {toxinidir}/pyproject.toml {toxinidir}/instrumentation/opentelemetry-instrumentation-boto3sqs
  lint-instrumentation-boto3sqs: isort --diff --check-only --settings-path {toxinidir}/.isort.cfg {toxinidir}/instrumentation/opentelemetry-instrumentation-boto3sqs
  lint-instrumentation-boto3sqs: flake8 --config {toxinidir}/.flake8 {toxinidir}/instrumentation/opentelemetry-instrumentation-boto3sqs
  lint-instrumentation-boto3sqs: sh -c "cd instrumentation && pylint --rcfile ../.pylintrc opentelemetry-instrumentation-boto3sqs"

  test-instrumentation-cassandra: pytest {toxinidir}/instrumentation/opentelemetry-instrumentation-cassandra/tests {posargs}
  lint-instrumentation-cassandra: black --diff --check --config {toxinidir}/pyproject.toml {toxinidir}/instrumentation/opentelemetry-instrumentation-cassandra
  lint-instrumentation-cassandra: isort --diff --check-only --settings-path {toxinidir}/.isort.cfg {toxinidir}/instrumentation/opentelemetry-instrumentation-cassandra
  lint-instrumentation-cassandra: flake8 --config {toxinidir}/.flake8 {toxinidir}/instrumentation/opentelemetry-instrumentation-cassandra
  lint-instrumentation-cassandra: sh -c "cd instrumentation && pylint --rcfile ../.pylintrc opentelemetry-instrumentation-cassandra"

  test-instrumentation-celery: pytest {toxinidir}/instrumentation/opentelemetry-instrumentation-celery/tests {posargs}
  lint-instrumentation-celery: black --diff --check --config {toxinidir}/pyproject.toml {toxinidir}/instrumentation/opentelemetry-instrumentation-celery
  lint-instrumentation-celery: isort --diff --check-only --settings-path {toxinidir}/.isort.cfg {toxinidir}/instrumentation/opentelemetry-instrumentation-celery
  lint-instrumentation-celery: flake8 --config {toxinidir}/.flake8 {toxinidir}/instrumentation/opentelemetry-instrumentation-celery
  lint-instrumentation-celery: sh -c "cd instrumentation && pylint --rcfile ../.pylintrc opentelemetry-instrumentation-celery"

  test-instrumentation-dbapi: pytest {toxinidir}/instrumentation/opentelemetry-instrumentation-dbapi/tests {posargs}
  lint-instrumentation-dbapi: black --diff --check --config {toxinidir}/pyproject.toml {toxinidir}/instrumentation/opentelemetry-instrumentation-dbapi
  lint-instrumentation-dbapi: isort --diff --check-only --settings-path {toxinidir}/.isort.cfg {toxinidir}/instrumentation/opentelemetry-instrumentation-dbapi
  lint-instrumentation-dbapi: flake8 --config {toxinidir}/.flake8 {toxinidir}/instrumentation/opentelemetry-instrumentation-dbapi
  lint-instrumentation-dbapi: sh -c "cd instrumentation && pylint --rcfile ../.pylintrc opentelemetry-instrumentation-dbapi"

  test-instrumentation-django: pytest {toxinidir}/instrumentation/opentelemetry-instrumentation-django/tests {posargs}
  lint-instrumentation-django: black --diff --check --config {toxinidir}/pyproject.toml {toxinidir}/instrumentation/opentelemetry-instrumentation-django
  lint-instrumentation-django: isort --diff --check-only --settings-path {toxinidir}/.isort.cfg {toxinidir}/instrumentation/opentelemetry-instrumentation-django
  lint-instrumentation-django: flake8 --config {toxinidir}/.flake8 {toxinidir}/instrumentation/opentelemetry-instrumentation-django
  lint-instrumentation-django: sh -c "cd instrumentation && pylint --rcfile ../.pylintrc opentelemetry-instrumentation-django"

  test-instrumentation-elasticsearch: pytest {toxinidir}/instrumentation/opentelemetry-instrumentation-elasticsearch/tests {posargs}
  lint-instrumentation-elasticsearch: black --diff --check --config {toxinidir}/pyproject.toml {toxinidir}/instrumentation/opentelemetry-instrumentation-elasticsearch
  lint-instrumentation-elasticsearch: isort --diff --check-only --settings-path {toxinidir}/.isort.cfg {toxinidir}/instrumentation/opentelemetry-instrumentation-elasticsearch
  lint-instrumentation-elasticsearch: flake8 --config {toxinidir}/.flake8 {toxinidir}/instrumentation/opentelemetry-instrumentation-elasticsearch
  lint-instrumentation-elasticsearch: sh -c "cd instrumentation && pylint --rcfile ../.pylintrc opentelemetry-instrumentation-elasticsearch"

  test-instrumentation-falcon: pytest {toxinidir}/instrumentation/opentelemetry-instrumentation-falcon/tests {posargs}
  lint-instrumentation-falcon: black --diff --check --config {toxinidir}/pyproject.toml {toxinidir}/instrumentation/opentelemetry-instrumentation-falcon
  lint-instrumentation-falcon: isort --diff --check-only --settings-path {toxinidir}/.isort.cfg {toxinidir}/instrumentation/opentelemetry-instrumentation-falcon
  lint-instrumentation-falcon: flake8 --config {toxinidir}/.flake8 {toxinidir}/instrumentation/opentelemetry-instrumentation-falcon
  lint-instrumentation-falcon: sh -c "cd instrumentation && pylint --rcfile ../.pylintrc opentelemetry-instrumentation-falcon"

  test-instrumentation-fastapi: pytest {toxinidir}/instrumentation/opentelemetry-instrumentation-fastapi/tests {posargs}
  lint-instrumentation-fastapi: black --diff --check --config {toxinidir}/pyproject.toml {toxinidir}/instrumentation/opentelemetry-instrumentation-fastapi
  lint-instrumentation-fastapi: isort --diff --check-only --settings-path {toxinidir}/.isort.cfg {toxinidir}/instrumentation/opentelemetry-instrumentation-fastapi
  lint-instrumentation-fastapi: flake8 --config {toxinidir}/.flake8 {toxinidir}/instrumentation/opentelemetry-instrumentation-fastapi
  lint-instrumentation-fastapi: sh -c "cd instrumentation && pylint --rcfile ../.pylintrc opentelemetry-instrumentation-fastapi"

  test-instrumentation-flask: pytest {toxinidir}/instrumentation/opentelemetry-instrumentation-flask/tests {posargs}
  lint-instrumentation-flask: black --diff --check --config {toxinidir}/pyproject.toml {toxinidir}/instrumentation/opentelemetry-instrumentation-flask
  lint-instrumentation-flask: isort --diff --check-only --settings-path {toxinidir}/.isort.cfg {toxinidir}/instrumentation/opentelemetry-instrumentation-flask
  lint-instrumentation-flask: flake8 --config {toxinidir}/.flake8 {toxinidir}/instrumentation/opentelemetry-instrumentation-flask
  lint-instrumentation-flask: sh -c "cd instrumentation && pylint --rcfile ../.pylintrc opentelemetry-instrumentation-flask"

  test-instrumentation-urllib: pytest {toxinidir}/instrumentation/opentelemetry-instrumentation-urllib/tests {posargs}
  lint-instrumentation-urllib: black --diff --check --config {toxinidir}/pyproject.toml {toxinidir}/instrumentation/opentelemetry-instrumentation-urllib
  lint-instrumentation-urllib: isort --diff --check-only --settings-path {toxinidir}/.isort.cfg {toxinidir}/instrumentation/opentelemetry-instrumentation-urllib
  lint-instrumentation-urllib: flake8 --config {toxinidir}/.flake8 {toxinidir}/instrumentation/opentelemetry-instrumentation-urllib
  lint-instrumentation-urllib: sh -c "cd instrumentation && pylint --rcfile ../.pylintrc opentelemetry-instrumentation-urllib"

  test-instrumentation-urllib3: pytest {toxinidir}/instrumentation/opentelemetry-instrumentation-urllib3/tests {posargs}
  lint-instrumentation-urllib3: black --diff --check --config {toxinidir}/pyproject.toml {toxinidir}/instrumentation/opentelemetry-instrumentation-urllib3
  lint-instrumentation-urllib3: isort --diff --check-only --settings-path {toxinidir}/.isort.cfg {toxinidir}/instrumentation/opentelemetry-instrumentation-urllib3
  lint-instrumentation-urllib3: flake8 --config {toxinidir}/.flake8 {toxinidir}/instrumentation/opentelemetry-instrumentation-urllib3
  lint-instrumentation-urllib3: sh -c "cd instrumentation && pylint --rcfile ../.pylintrc opentelemetry-instrumentation-urllib3"

  test-instrumentation-grpc: pytest {toxinidir}/instrumentation/opentelemetry-instrumentation-grpc/tests {posargs}
  lint-instrumentation-grpc: black --diff --check --config {toxinidir}/pyproject.toml {toxinidir}/instrumentation/opentelemetry-instrumentation-grpc
  lint-instrumentation-grpc: isort --diff --check-only --settings-path {toxinidir}/.isort.cfg {toxinidir}/instrumentation/opentelemetry-instrumentation-grpc
  lint-instrumentation-grpc: flake8 --config {toxinidir}/.flake8 {toxinidir}/instrumentation/opentelemetry-instrumentation-grpc
  lint-instrumentation-grpc: sh -c "cd instrumentation && pylint --rcfile ../.pylintrc opentelemetry-instrumentation-grpc"

  test-instrumentation-jinja2: pytest {toxinidir}/instrumentation/opentelemetry-instrumentation-jinja2/tests {posargs}
  lint-instrumentation-jinja2: black --diff --check --config {toxinidir}/pyproject.toml {toxinidir}/instrumentation/opentelemetry-instrumentation-jinja2
  lint-instrumentation-jinja2: isort --diff --check-only --settings-path {toxinidir}/.isort.cfg {toxinidir}/instrumentation/opentelemetry-instrumentation-jinja2
  lint-instrumentation-jinja2: flake8 --config {toxinidir}/.flake8 {toxinidir}/instrumentation/opentelemetry-instrumentation-jinja2
  lint-instrumentation-jinja2: sh -c "cd instrumentation && pylint --rcfile ../.pylintrc opentelemetry-instrumentation-jinja2"

  test-instrumentation-kafka-python: pytest {toxinidir}/instrumentation/opentelemetry-instrumentation-kafka-python/tests {posargs}
  lint-instrumentation-kafka-python: black --diff --check --config {toxinidir}/pyproject.toml {toxinidir}/instrumentation/opentelemetry-instrumentation-kafka-python
  lint-instrumentation-kafka-python: isort --diff --check-only --settings-path {toxinidir}/.isort.cfg {toxinidir}/instrumentation/opentelemetry-instrumentation-kafka-python
  lint-instrumentation-kafka-python: flake8 --config {toxinidir}/.flake8 {toxinidir}/instrumentation/opentelemetry-instrumentation-kafka-python
  lint-instrumentation-kafka-python: sh -c "cd instrumentation && pylint --rcfile ../.pylintrc opentelemetry-instrumentation-kafka-python"

  ; Test only for kafka-pythonng instrumentation as the only difference between kafka-python and kafka-pythonng is the version of kafka-python
  test-instrumentation-kafka-pythonng: pytest {toxinidir}/instrumentation/opentelemetry-instrumentation-kafka-python/tests {posargs}

  test-instrumentation-confluent-kafka: pytest {toxinidir}/instrumentation/opentelemetry-instrumentation-confluent-kafka/tests {posargs}
  lint-instrumentation-confluent-kafka: black --diff --check --config {toxinidir}/pyproject.toml {toxinidir}/instrumentation/opentelemetry-instrumentation-confluent-kafka
  lint-instrumentation-confluent-kafka: isort --diff --check-only --settings-path {toxinidir}/.isort.cfg {toxinidir}/instrumentation/opentelemetry-instrumentation-confluent-kafka
  lint-instrumentation-confluent-kafka: flake8 --config {toxinidir}/.flake8 {toxinidir}/instrumentation/opentelemetry-instrumentation-confluent-kafka
  lint-instrumentation-confluent-kafka: sh -c "cd instrumentation && pylint --rcfile ../.pylintrc opentelemetry-instrumentation-confluent-kafka"

  test-instrumentation-logging: pytest {toxinidir}/instrumentation/opentelemetry-instrumentation-logging/tests {posargs}
  lint-instrumentation-logging: black --diff --check --config {toxinidir}/pyproject.toml {toxinidir}/instrumentation/opentelemetry-instrumentation-logging
  lint-instrumentation-logging: isort --diff --check-only --settings-path {toxinidir}/.isort.cfg {toxinidir}/instrumentation/opentelemetry-instrumentation-logging
  lint-instrumentation-logging: flake8 --config {toxinidir}/.flake8 {toxinidir}/instrumentation/opentelemetry-instrumentation-logging
  lint-instrumentation-logging: sh -c "cd instrumentation && pylint --rcfile ../.pylintrc opentelemetry-instrumentation-logging"

  test-instrumentation-mysql: pytest {toxinidir}/instrumentation/opentelemetry-instrumentation-mysql/tests {posargs}
  lint-instrumentation-mysql: black --diff --check --config {toxinidir}/pyproject.toml {toxinidir}/instrumentation/opentelemetry-instrumentation-mysql
  lint-instrumentation-mysql: isort --diff --check-only --settings-path {toxinidir}/.isort.cfg {toxinidir}/instrumentation/opentelemetry-instrumentation-mysql
  lint-instrumentation-mysql: flake8 --config {toxinidir}/.flake8 {toxinidir}/instrumentation/opentelemetry-instrumentation-mysql
  lint-instrumentation-mysql: sh -c "cd instrumentation && pylint --rcfile ../.pylintrc opentelemetry-instrumentation-mysql"

  test-instrumentation-mysqlclient: pytest {toxinidir}/instrumentation/opentelemetry-instrumentation-mysqlclient/tests {posargs}
  lint-instrumentation-mysqlclient: black --diff --check --config {toxinidir}/pyproject.toml {toxinidir}/instrumentation/opentelemetry-instrumentation-mysqlclient
  lint-instrumentation-mysqlclient: isort --diff --check-only --settings-path {toxinidir}/.isort.cfg {toxinidir}/instrumentation/opentelemetry-instrumentation-mysqlclient
  lint-instrumentation-mysqlclient: flake8 --config {toxinidir}/.flake8 {toxinidir}/instrumentation/opentelemetry-instrumentation-mysqlclient
  lint-instrumentation-mysqlclient: sh -c "cd instrumentation && pylint --rcfile ../.pylintrc opentelemetry-instrumentation-mysqlclient"

  test-instrumentation-sio-pika: pytest {toxinidir}/instrumentation/opentelemetry-instrumentation-pika/tests {posargs}
  lint-instrumentation-sio-pika: black --diff --check --config {toxinidir}/pyproject.toml {toxinidir}/instrumentation/opentelemetry-instrumentation-pika
  lint-instrumentation-sio-pika: isort --diff --check-only --settings-path {toxinidir}/.isort.cfg {toxinidir}/instrumentation/opentelemetry-instrumentation-pika
  lint-instrumentation-sio-pika: flake8 --config {toxinidir}/.flake8 {toxinidir}/instrumentation/opentelemetry-instrumentation-pika
  lint-instrumentation-sio-pika: sh -c "cd instrumentation && pylint --rcfile ../.pylintrc opentelemetry-instrumentation-pika"

  test-instrumentation-aio-pika: pytest {toxinidir}/instrumentation/opentelemetry-instrumentation-aio-pika/tests {posargs}
  lint-instrumentation-aio-pika: black --diff --check --config {toxinidir}/pyproject.toml {toxinidir}/instrumentation/opentelemetry-instrumentation-aio-pika
  lint-instrumentation-aio-pika: isort --diff --check-only --settings-path {toxinidir}/.isort.cfg {toxinidir}/instrumentation/opentelemetry-instrumentation-aio-pika
  lint-instrumentation-aio-pika: flake8 --config {toxinidir}/.flake8 {toxinidir}/instrumentation/opentelemetry-instrumentation-aio-pika
  lint-instrumentation-aio-pika: sh -c "cd instrumentation && pylint --rcfile ../.pylintrc opentelemetry-instrumentation-aio-pika"

  test-instrumentation-psycopg: pytest {toxinidir}/instrumentation/opentelemetry-instrumentation-psycopg/tests {posargs}
  lint-instrumentation-psycopg: black --diff --check --config {toxinidir}/pyproject.toml {toxinidir}/instrumentation/opentelemetry-instrumentation-psycopg
  lint-instrumentation-psycopg: isort --diff --check-only --settings-path {toxinidir}/.isort.cfg {toxinidir}/instrumentation/opentelemetry-instrumentation-psycopg
  lint-instrumentation-psycopg: flake8 --config {toxinidir}/.flake8 {toxinidir}/instrumentation/opentelemetry-instrumentation-psycopg
  lint-instrumentation-psycopg: sh -c "cd instrumentation && pylint --rcfile ../.pylintrc opentelemetry-instrumentation-psycopg"

  test-instrumentation-psycopg2: pytest {toxinidir}/instrumentation/opentelemetry-instrumentation-psycopg2/tests {posargs}
  lint-instrumentation-psycopg2: black --diff --check --config {toxinidir}/pyproject.toml {toxinidir}/instrumentation/opentelemetry-instrumentation-psycopg2
  lint-instrumentation-psycopg2: isort --diff --check-only --settings-path {toxinidir}/.isort.cfg {toxinidir}/instrumentation/opentelemetry-instrumentation-psycopg2
  lint-instrumentation-psycopg2: flake8 --config {toxinidir}/.flake8 {toxinidir}/instrumentation/opentelemetry-instrumentation-psycopg2
  lint-instrumentation-psycopg2: sh -c "cd instrumentation && pylint --rcfile ../.pylintrc opentelemetry-instrumentation-psycopg2"

  test-instrumentation-pymemcache: pytest {toxinidir}/instrumentation/opentelemetry-instrumentation-pymemcache/tests {posargs}
  lint-instrumentation-pymemcache: black --diff --check --config {toxinidir}/pyproject.toml {toxinidir}/instrumentation/opentelemetry-instrumentation-pymemcache
  lint-instrumentation-pymemcache: isort --diff --check-only --settings-path {toxinidir}/.isort.cfg {toxinidir}/instrumentation/opentelemetry-instrumentation-pymemcache
  lint-instrumentation-pymemcache: flake8 --config {toxinidir}/.flake8 {toxinidir}/instrumentation/opentelemetry-instrumentation-pymemcache
  lint-instrumentation-pymemcache: sh -c "cd instrumentation && pylint --rcfile ../.pylintrc opentelemetry-instrumentation-pymemcache"

  test-instrumentation-pymongo: pytest {toxinidir}/instrumentation/opentelemetry-instrumentation-pymongo/tests {posargs}
  lint-instrumentation-pymongo: black --diff --check --config {toxinidir}/pyproject.toml {toxinidir}/instrumentation/opentelemetry-instrumentation-pymongo
  lint-instrumentation-pymongo: isort --diff --check-only --settings-path {toxinidir}/.isort.cfg {toxinidir}/instrumentation/opentelemetry-instrumentation-pymongo
  lint-instrumentation-pymongo: flake8 --config {toxinidir}/.flake8 {toxinidir}/instrumentation/opentelemetry-instrumentation-pymongo
  lint-instrumentation-pymongo: sh -c "cd instrumentation && pylint --rcfile ../.pylintrc opentelemetry-instrumentation-pymongo"

  test-instrumentation-pymysql: pytest {toxinidir}/instrumentation/opentelemetry-instrumentation-pymysql/tests {posargs}
  lint-instrumentation-pymysql: black --diff --check --config {toxinidir}/pyproject.toml {toxinidir}/instrumentation/opentelemetry-instrumentation-pymysql
  lint-instrumentation-pymysql: isort --diff --check-only --settings-path {toxinidir}/.isort.cfg {toxinidir}/instrumentation/opentelemetry-instrumentation-pymysql
  lint-instrumentation-pymysql: flake8 --config {toxinidir}/.flake8 {toxinidir}/instrumentation/opentelemetry-instrumentation-pymysql
  lint-instrumentation-pymysql: sh -c "cd instrumentation && pylint --rcfile ../.pylintrc opentelemetry-instrumentation-pymysql"

  test-instrumentation-pyramid: pytest {toxinidir}/instrumentation/opentelemetry-instrumentation-pyramid/tests {posargs}
  lint-instrumentation-pyramid: black --diff --check --config {toxinidir}/pyproject.toml {toxinidir}/instrumentation/opentelemetry-instrumentation-pyramid
  lint-instrumentation-pyramid: isort --diff --check-only --settings-path {toxinidir}/.isort.cfg {toxinidir}/instrumentation/opentelemetry-instrumentation-pyramid
  lint-instrumentation-pyramid: flake8 --config {toxinidir}/.flake8 {toxinidir}/instrumentation/opentelemetry-instrumentation-pyramid
  lint-instrumentation-pyramid: sh -c "cd instrumentation && pylint --rcfile ../.pylintrc opentelemetry-instrumentation-pyramid"

  test-instrumentation-redis: pytest {toxinidir}/instrumentation/opentelemetry-instrumentation-redis/tests {posargs}
  lint-instrumentation-redis: black --diff --check --config {toxinidir}/pyproject.toml {toxinidir}/instrumentation/opentelemetry-instrumentation-redis
  lint-instrumentation-redis: isort --diff --check-only --settings-path {toxinidir}/.isort.cfg {toxinidir}/instrumentation/opentelemetry-instrumentation-redis
  lint-instrumentation-redis: flake8 --config {toxinidir}/.flake8 {toxinidir}/instrumentation/opentelemetry-instrumentation-redis
  lint-instrumentation-redis: sh -c "cd instrumentation && pylint --rcfile ../.pylintrc opentelemetry-instrumentation-redis"

  test-instrumentation-remoulade: pytest {toxinidir}/instrumentation/opentelemetry-instrumentation-remoulade/tests {posargs}
  lint-instrumentation-remoulade: black --diff --check --config {toxinidir}/pyproject.toml {toxinidir}/instrumentation/opentelemetry-instrumentation-remoulade
  lint-instrumentation-remoulade: isort --diff --check-only --settings-path {toxinidir}/.isort.cfg {toxinidir}/instrumentation/opentelemetry-instrumentation-remoulade
  lint-instrumentation-remoulade: flake8 --config {toxinidir}/.flake8 {toxinidir}/instrumentation/opentelemetry-instrumentation-remoulade
  lint-instrumentation-remoulade: sh -c "cd instrumentation && pylint --rcfile ../.pylintrc opentelemetry-instrumentation-remoulade"

  test-instrumentation-requests: pytest {toxinidir}/instrumentation/opentelemetry-instrumentation-requests/tests {posargs}
  lint-instrumentation-requests: black --diff --check --config {toxinidir}/pyproject.toml {toxinidir}/instrumentation/opentelemetry-instrumentation-requests
  lint-instrumentation-requests: isort --diff --check-only --settings-path {toxinidir}/.isort.cfg {toxinidir}/instrumentation/opentelemetry-instrumentation-requests
  lint-instrumentation-requests: flake8 --config {toxinidir}/.flake8 {toxinidir}/instrumentation/opentelemetry-instrumentation-requests
  lint-instrumentation-requests: sh -c "cd instrumentation && pylint --rcfile ../.pylintrc opentelemetry-instrumentation-requests"

  test-instrumentation-sqlalchemy: pytest {toxinidir}/instrumentation/opentelemetry-instrumentation-sqlalchemy/tests {posargs}
  lint-instrumentation-sqlalchemy: black --diff --check --config {toxinidir}/pyproject.toml {toxinidir}/instrumentation/opentelemetry-instrumentation-sqlalchemy
  lint-instrumentation-sqlalchemy: isort --diff --check-only --settings-path {toxinidir}/.isort.cfg {toxinidir}/instrumentation/opentelemetry-instrumentation-sqlalchemy
  lint-instrumentation-sqlalchemy: flake8 --config {toxinidir}/.flake8 {toxinidir}/instrumentation/opentelemetry-instrumentation-sqlalchemy
  lint-instrumentation-sqlalchemy: sh -c "cd instrumentation && pylint --rcfile ../.pylintrc opentelemetry-instrumentation-sqlalchemy"

  test-instrumentation-sqlite3: pytest {toxinidir}/instrumentation/opentelemetry-instrumentation-sqlite3/tests {posargs}
  lint-instrumentation-sqlite3: black --diff --check --config {toxinidir}/pyproject.toml {toxinidir}/instrumentation/opentelemetry-instrumentation-sqlite3
  lint-instrumentation-sqlite3: isort --diff --check-only --settings-path {toxinidir}/.isort.cfg {toxinidir}/instrumentation/opentelemetry-instrumentation-sqlite3
  lint-instrumentation-sqlite3: flake8 --config {toxinidir}/.flake8 {toxinidir}/instrumentation/opentelemetry-instrumentation-sqlite3
  lint-instrumentation-sqlite3: sh -c "cd instrumentation && pylint --rcfile ../.pylintrc opentelemetry-instrumentation-sqlite3"

  test-instrumentation-starlette: pytest {toxinidir}/instrumentation/opentelemetry-instrumentation-starlette/tests {posargs}
  lint-instrumentation-starlette: black --diff --check --config {toxinidir}/pyproject.toml {toxinidir}/instrumentation/opentelemetry-instrumentation-starlette
  lint-instrumentation-starlette: isort --diff --check-only --settings-path {toxinidir}/.isort.cfg {toxinidir}/instrumentation/opentelemetry-instrumentation-starlette
  lint-instrumentation-starlette: flake8 --config {toxinidir}/.flake8 {toxinidir}/instrumentation/opentelemetry-instrumentation-starlette
  lint-instrumentation-starlette: sh -c "cd instrumentation && pylint --rcfile ../.pylintrc opentelemetry-instrumentation-starlette"

  test-instrumentation-system-metrics: pytest {toxinidir}/instrumentation/opentelemetry-instrumentation-system-metrics/tests {posargs}
  lint-instrumentation-system-metrics: black --diff --check --config {toxinidir}/pyproject.toml {toxinidir}/instrumentation/opentelemetry-instrumentation-system-metrics
  lint-instrumentation-system-metrics: isort --diff --check-only --settings-path {toxinidir}/.isort.cfg {toxinidir}/instrumentation/opentelemetry-instrumentation-system-metrics
  lint-instrumentation-system-metrics: flake8 --config {toxinidir}/.flake8 {toxinidir}/instrumentation/opentelemetry-instrumentation-system-metrics
  lint-instrumentation-system-metrics: sh -c "cd instrumentation && pylint --rcfile ../.pylintrc opentelemetry-instrumentation-system-metrics"

  test-instrumentation-threading: pytest {toxinidir}/instrumentation/opentelemetry-instrumentation-threading/tests {posargs}
  lint-instrumentation-threading: black --diff --check --config {toxinidir}/pyproject.toml {toxinidir}/instrumentation/opentelemetry-instrumentation-threading
  lint-instrumentation-threading: isort --diff --check-only --settings-path {toxinidir}/.isort.cfg {toxinidir}/instrumentation/opentelemetry-instrumentation-threading
  lint-instrumentation-threading: flake8 --config {toxinidir}/.flake8 {toxinidir}/instrumentation/opentelemetry-instrumentation-threading
  lint-instrumentation-threading: sh -c "cd instrumentation && pylint --rcfile ../.pylintrc opentelemetry-instrumentation-threading"

  test-instrumentation-tornado: pytest {toxinidir}/instrumentation/opentelemetry-instrumentation-tornado/tests {posargs}
  lint-instrumentation-tornado: black --diff --check --config {toxinidir}/pyproject.toml {toxinidir}/instrumentation/opentelemetry-instrumentation-tornado
  lint-instrumentation-tornado: isort --diff --check-only --settings-path {toxinidir}/.isort.cfg {toxinidir}/instrumentation/opentelemetry-instrumentation-tornado
  lint-instrumentation-tornado: flake8 --config {toxinidir}/.flake8 {toxinidir}/instrumentation/opentelemetry-instrumentation-tornado
  lint-instrumentation-tornado: sh -c "cd instrumentation && pylint --rcfile ../.pylintrc opentelemetry-instrumentation-tornado"

  test-instrumentation-tortoiseorm: pytest {toxinidir}/instrumentation/opentelemetry-instrumentation-tortoiseorm/tests {posargs}
  lint-instrumentation-tortoiseorm: black --diff --check --config {toxinidir}/pyproject.toml {toxinidir}/instrumentation/opentelemetry-instrumentation-tortoiseorm
  lint-instrumentation-tortoiseorm: isort --diff --check-only --settings-path {toxinidir}/.isort.cfg {toxinidir}/instrumentation/opentelemetry-instrumentation-tortoiseorm
  lint-instrumentation-tortoiseorm: flake8 --config {toxinidir}/.flake8 {toxinidir}/instrumentation/opentelemetry-instrumentation-tortoiseorm
  lint-instrumentation-tortoiseorm: sh -c "cd instrumentation && pylint --rcfile ../.pylintrc opentelemetry-instrumentation-tortoiseorm"

  test-instrumentation-wsgi: pytest {toxinidir}/instrumentation/opentelemetry-instrumentation-wsgi/tests {posargs}
  lint-instrumentation-wsgi: black --diff --check --config {toxinidir}/pyproject.toml {toxinidir}/instrumentation/opentelemetry-instrumentation-wsgi
  lint-instrumentation-wsgi: isort --diff --check-only --settings-path {toxinidir}/.isort.cfg {toxinidir}/instrumentation/opentelemetry-instrumentation-wsgi
  lint-instrumentation-wsgi: flake8 --config {toxinidir}/.flake8 {toxinidir}/instrumentation/opentelemetry-instrumentation-wsgi
  lint-instrumentation-wsgi: sh -c "cd instrumentation && pylint --rcfile ../.pylintrc opentelemetry-instrumentation-wsgi"

  test-instrumentation-httpx: pytest {toxinidir}/instrumentation/opentelemetry-instrumentation-httpx/tests {posargs}
  lint-instrumentation-httpx: black --diff --check --config {toxinidir}/pyproject.toml {toxinidir}/instrumentation/opentelemetry-instrumentation-httpx
  lint-instrumentation-httpx: isort --diff --check-only --settings-path {toxinidir}/.isort.cfg {toxinidir}/instrumentation/opentelemetry-instrumentation-httpx
  lint-instrumentation-httpx: flake8 --config {toxinidir}/.flake8 {toxinidir}/instrumentation/opentelemetry-instrumentation-httpx
  lint-instrumentation-httpx: sh -c "cd instrumentation && pylint --rcfile ../.pylintrc opentelemetry-instrumentation-httpx"

  test-instrumentation-asyncio: pytest {toxinidir}/instrumentation/opentelemetry-instrumentation-asyncio/tests {posargs}
  lint-instrumentation-asyncio: black --diff --check --config {toxinidir}/pyproject.toml {toxinidir}/instrumentation/opentelemetry-instrumentation-asyncio
  lint-instrumentation-asyncio: isort --diff --check-only --settings-path {toxinidir}/.isort.cfg {toxinidir}/instrumentation/opentelemetry-instrumentation-asyncio
  lint-instrumentation-asyncio: flake8 --config {toxinidir}/.flake8 {toxinidir}/instrumentation/opentelemetry-instrumentation-asyncio
  lint-instrumentation-asyncio: sh -c "cd instrumentation && pylint --rcfile ../.pylintrc opentelemetry-instrumentation-asyncio"

  test-util-http: pytest {toxinidir}/util/opentelemetry-util-http/tests {posargs}
  lint-util-http: black --diff --check --config {toxinidir}/pyproject.toml {toxinidir}/util/opentelemetry-util-http
  lint-util-http: isort --diff --check-only --settings-path {toxinidir}/.isort.cfg {toxinidir}/util/opentelemetry-util-http
  lint-util-http: flake8 --config {toxinidir}/.flake8 {toxinidir}/util/opentelemetry-util-http
  lint-util-http: sh -c "cd util && pylint --rcfile ../.pylintrc opentelemetry-util-http"

  test-sdk-extension-aws: pytest {toxinidir}/sdk-extension/opentelemetry-sdk-extension-aws/tests {posargs}
  lint-sdk-extension-aws: black --diff --check --config {toxinidir}/pyproject.toml {toxinidir}/sdk-extension/opentelemetry-sdk-extension-aws
  lint-sdk-extension-aws: isort --diff --check-only --settings-path {toxinidir}/.isort.cfg {toxinidir}/sdk-extension/opentelemetry-sdk-extension-aws
  lint-sdk-extension-aws: flake8 --config {toxinidir}/.flake8 {toxinidir}/sdk-extension/opentelemetry-sdk-extension-aws
  lint-sdk-extension-aws: sh -c "cd sdk-extension && pylint --rcfile ../.pylintrc opentelemetry-sdk-extension-aws"
  benchmark-sdk-extension-aws: pytest {toxinidir}/sdk-extension/opentelemetry-sdk-extension-aws/benchmarks {posargs} --benchmark-json=sdk-extension-aws-benchmark.json

  test-resource-detector-container: pytest {toxinidir}/resource/opentelemetry-resource-detector-container/tests {posargs}
  lint-resource-detector-container: black --diff --check --config {toxinidir}/pyproject.toml {toxinidir}/resource/opentelemetry-resource-detector-container
  lint-resource-detector-container: isort --diff --check-only --settings-path {toxinidir}/.isort.cfg {toxinidir}/resource/opentelemetry-resource-detector-container
  lint-resource-detector-container: flake8 --config {toxinidir}/.flake8 {toxinidir}/resource/opentelemetry-resource-detector-container
  lint-resource-detector-container: sh -c "cd resource && pylint --rcfile ../.pylintrc opentelemetry-resource-detector-container"

  test-resource-detector-azure: pytest {toxinidir}/resource/opentelemetry-resource-detector-azure/tests {posargs}
  lint-resource-detector-azure: black --diff --check --config {toxinidir}/pyproject.toml {toxinidir}/resource/opentelemetry-resource-detector-azure
  lint-resource-detector-azure: isort --diff --check-only --settings-path {toxinidir}/.isort.cfg {toxinidir}/resource/opentelemetry-resource-detector-azure
  lint-resource-detector-azure: flake8 --config {toxinidir}/.flake8 {toxinidir}/resource/opentelemetry-resource-detector-azure
  lint-resource-detector-azure: sh -c "cd resource && pylint --rcfile ../.pylintrc opentelemetry-resource-detector-azure"

  test-processor-baggage: pytest {toxinidir}/processor/opentelemetry-processor-baggage/tests {posargs}
  lint-processor-baggage: black --diff --check --config {toxinidir}/pyproject.toml {toxinidir}/processor/opentelemetry-processor-baggage
  lint-processor-baggage: isort --diff --check-only --settings-path {toxinidir}/.isort.cfg {toxinidir}/processor/opentelemetry-processor-baggage
  lint-processor-baggage: flake8 --config {toxinidir}/.flake8 {toxinidir}/processor/opentelemetry-processor-baggage
  lint-processor-baggage: sh -c "cd processor && pylint --rcfile ../.pylintrc opentelemetry-processor-baggage"

  test-propagator-aws-xray: pytest {toxinidir}/propagator/opentelemetry-propagator-aws-xray/tests {posargs}
  lint-propagator-aws-xray: black --diff --check --config {toxinidir}/pyproject.toml {toxinidir}/propagator/opentelemetry-propagator-aws-xray
  lint-propagator-aws-xray: isort --diff --check-only --settings-path {toxinidir}/.isort.cfg {toxinidir}/propagator/opentelemetry-propagator-aws-xray
  lint-propagator-aws-xray: flake8 --config {toxinidir}/.flake8 {toxinidir}/propagator/opentelemetry-propagator-aws-xray
  lint-propagator-aws-xray: sh -c "cd propagator && pylint --rcfile ../.pylintrc opentelemetry-propagator-aws-xray"
  benchmark-propagator-aws-xray: pytest {toxinidir}/propagator/opentelemetry-propagator-aws-xray/benchmarks {posargs} --benchmark-json=propagator-aws-xray-benchmark.json

  test-propagator-ot-trace: pytest {toxinidir}/propagator/opentelemetry-propagator-ot-trace/tests {posargs}
  lint-propagator-ot-trace: black --diff --check --config {toxinidir}/pyproject.toml {toxinidir}/propagator/opentelemetry-propagator-ot-trace
  lint-propagator-ot-trace: isort --diff --check-only --settings-path {toxinidir}/.isort.cfg {toxinidir}/propagator/opentelemetry-propagator-ot-trace
  lint-propagator-ot-trace: flake8 --config {toxinidir}/.flake8 {toxinidir}/propagator/opentelemetry-propagator-ot-trace
  lint-propagator-ot-trace: sh -c "cd propagator && pylint --rcfile ../.pylintrc opentelemetry-propagator-ot-trace"

  test-exporter-richconsole: pytest {toxinidir}/exporter/opentelemetry-exporter-richconsole/tests {posargs}
  lint-exporter-richconsole: black --diff --check --config {toxinidir}/pyproject.toml {toxinidir}/exporter/opentelemetry-exporter-richconsole
  lint-exporter-richconsole: isort --diff --check-only --settings-path {toxinidir}/.isort.cfg {toxinidir}/exporter/opentelemetry-exporter-richconsole
  lint-exporter-richconsole: flake8 --config {toxinidir}/.flake8 {toxinidir}/exporter/opentelemetry-exporter-richconsole
  lint-exporter-richconsole: sh -c "cd exporter && pylint --rcfile ../.pylintrc opentelemetry-exporter-richconsole"

  test-exporter-prometheus-remote-write: pytest {toxinidir}/exporter/opentelemetry-exporter-prometheus-remote-write/tests {posargs}
  lint-exporter-prometheus-remote-write: black --diff --check --config {toxinidir}/pyproject.toml {toxinidir}/exporter/opentelemetry-exporter-prometheus-remote-write
  lint-exporter-prometheus-remote-write: isort --diff --check-only --settings-path {toxinidir}/.isort.cfg {toxinidir}/exporter/opentelemetry-exporter-prometheus-remote-write
  lint-exporter-prometheus-remote-write: flake8 --config {toxinidir}/.flake8 {toxinidir}/exporter/opentelemetry-exporter-prometheus-remote-write
  lint-exporter-prometheus-remote-write: sh -c "cd exporter && pylint --rcfile ../.pylintrc opentelemetry-exporter-prometheus-remote-write"

  coverage: {toxinidir}/scripts/coverage.sh

[testenv:docs]
deps =
  -c {toxinidir}/dev-requirements.txt
  -r {toxinidir}/docs-requirements.txt
  pytest

commands_pre =
  python -m pip install {env:CORE_REPO}\#egg=opentelemetry-api&subdirectory=opentelemetry-api
  python -m pip install {env:CORE_REPO}\#egg=opentelemetry-semantic-conventions&subdirectory=opentelemetry-semantic-conventions
  python -m pip install {env:CORE_REPO}\#egg=opentelemetry-sdk&subdirectory=opentelemetry-sdk
  python -m pip install {toxinidir}/opentelemetry-instrumentation
  python -m pip install {toxinidir}/util/opentelemetry-util-http

changedir = docs

commands =
  sphinx-build -E -a -W -b html -T . _build/html

[testenv:lint]
basepython: python3
recreate = True
deps =
  -r dev-requirements.txt

commands =
  black --config {toxinidir}/pyproject.toml {toxinidir} --diff --check
  isort --settings-path {toxinidir}/.isort.cfg {toxinidir} --diff --check-only
  flake8 --config {toxinidir}/.flake8 {toxinidir}

[testenv:spellcheck]
basepython: python3
recreate = True
deps =
  codespell==2.2.6

commands =
  codespell

[testenv:docker-tests]
basepython: python3
deps =
  aiopg==1.4.0
  amqp==5.2.0
  asgiref==3.7.2
  async-timeout==4.0.3
  asyncpg==0.29.0
  attrs==23.2.0
  bcrypt==4.1.2
  billiard==4.2.0
  celery==5.3.6
  certifi==2024.2.2
  cffi==1.16.0
  chardet==3.0.4
  click==8.1.7
  click-didyoumean==0.3.0
  click-plugins==1.1.1
  click-repl==0.3.0
  cryptography==42.0.5
  Deprecated==1.2.14
  distro==1.9.0
  dnspython==2.6.1
  docker==5.0.3
  docker-compose==1.29.2
  dockerpty==0.4.1
  docopt==0.6.2
  exceptiongroup==1.2.0
  flaky==3.7.0
  greenlet==3.0.3
  grpcio==1.62.1
  idna==2.10
  importlib-metadata==6.11.0
  iniconfig==2.0.0
  jsonschema==3.2.0
  kombu==5.3.5
  mysql-connector-python==8.3.0
  mysqlclient==2.1.1
  opencensus-proto==0.1.0
  packaging==24.0
  paramiko==3.4.0
  pluggy==1.4.0
  prometheus_client==0.20.0
  prompt-toolkit==3.0.43
  protobuf==3.20.3
  # prerequisite: install libpq-dev (debian) or postgresql-devel (rhel), postgresql (mac)
  # see https://www.psycopg.org/docs/install.html#build-prerequisites
  # you might have to install additional packages depending on your OS
  psycopg==3.1.18
  psycopg2==2.9.9
  psycopg2-binary==2.9.9
  pycparser==2.21
  pymongo==4.6.3
  PyMySQL==0.10.1
  PyNaCl==1.5.0
  # prerequisite: install unixodbc
  pyodbc==4.0.39
  pyrsistent==0.20.0
  pytest==8.0.2
  pytest-celery==0.0.0
  python-dateutil==2.9.0.post0
  python-dotenv==0.21.1
  pytz==2024.1
  PyYAML==5.3.1
  redis==5.0.1
  remoulade==3.2.0
  requests==2.25.0
  six==1.16.0
  SQLAlchemy==1.4.52
  texttable==1.7.0
  tomli==2.0.1
  typing_extensions==4.10.0
  tzdata==2024.1
  urllib3==1.26.19
  vine==5.1.0
  wcwidth==0.2.13
  websocket-client==0.59.0
  wrapt==1.16.0
  zipp==3.18.0

changedir =
  tests/opentelemetry-docker-tests/tests

commands_pre =
  pip install {env:CORE_REPO}\#egg=opentelemetry-api&subdirectory=opentelemetry-api \
              {env:CORE_REPO}\#egg=opentelemetry-semantic-conventions&subdirectory=opentelemetry-semantic-conventions \
              {env:CORE_REPO}\#egg=opentelemetry-sdk&subdirectory=opentelemetry-sdk \
              {env:CORE_REPO}\#egg=opentelemetry-test-utils&subdirectory=tests/opentelemetry-test-utils \
              -e {toxinidir}/opentelemetry-instrumentation \
              -e {toxinidir}/instrumentation/opentelemetry-instrumentation-asyncpg \
              -e {toxinidir}/instrumentation/opentelemetry-instrumentation-celery \
              -e {toxinidir}/instrumentation/opentelemetry-instrumentation-pika \
              -e {toxinidir}/instrumentation/opentelemetry-instrumentation-kafka-python \
              -e {toxinidir}/instrumentation/opentelemetry-instrumentation-confluent-kafka \
              -e {toxinidir}/instrumentation/opentelemetry-instrumentation-dbapi \
              -e {toxinidir}/instrumentation/opentelemetry-instrumentation-mysql \
              -e {toxinidir}/instrumentation/opentelemetry-instrumentation-mysqlclient \
              -e {toxinidir}/instrumentation/opentelemetry-instrumentation-psycopg \
              -e {toxinidir}/instrumentation/opentelemetry-instrumentation-psycopg2 \
              -e {toxinidir}/instrumentation/opentelemetry-instrumentation-pymongo \
              -e {toxinidir}/instrumentation/opentelemetry-instrumentation-pymysql \
              -e {toxinidir}/instrumentation/opentelemetry-instrumentation-sqlalchemy \
              -e {toxinidir}/instrumentation/opentelemetry-instrumentation-aiopg \
              -e {toxinidir}/instrumentation/opentelemetry-instrumentation-redis \
              -e {toxinidir}/instrumentation/opentelemetry-instrumentation-remoulade \
              {env:CORE_REPO}\#egg=opentelemetry-exporter-opencensus&subdirectory=exporter/opentelemetry-exporter-opencensus
  docker-compose up -d
  python check_availability.py

commands =
  pytest {posargs}

commands_post =
  docker-compose down -v

[testenv:generate]
deps =
  -r {toxinidir}/gen-requirements.txt

allowlist_externals =
  {toxinidir}/scripts/generate_instrumentation_bootstrap.py
  {toxinidir}/scripts/generate_instrumentation_readme.py
  {toxinidir}/scripts/generate_instrumentation_metapackage.py

commands =
  {toxinidir}/scripts/generate_instrumentation_bootstrap.py
  {toxinidir}/scripts/generate_instrumentation_readme.py
  {toxinidir}/scripts/generate_instrumentation_metapackage.py<|MERGE_RESOLUTION|>--- conflicted
+++ resolved
@@ -115,15 +115,8 @@
     lint-instrumentation-falcon
 
     ; opentelemetry-instrumentation-fastapi
-<<<<<<< HEAD
-    py3{8,9,10,11,12,13}-test-instrumentation-fastapi
-    py3{8,9,10,11,12,13}-test-instrumentation-fastapislim
-    pypy3-test-instrumentation-fastapi
-    pypy3-test-instrumentation-fastapislim
-=======
-    py3{8,9,10,11,12}-test-instrumentation-fastapi-{main,slim}
+    py3{8,9,10,11,12,13}-test-instrumentation-fastapi-{main,slim}
     pypy3-test-instrumentation-fastapi-{main,slim}
->>>>>>> 2a707bcc
     lint-instrumentation-fastapi
 
     ; opentelemetry-instrumentation-flask
