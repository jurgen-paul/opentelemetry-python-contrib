# Copyright The OpenTelemetry Authors
#
# Licensed under the Apache License, Version 2.0 (the "License");
# you may not use this file except in compliance with the License.
# You may obtain a copy of the License at
#
#     http://www.apache.org/licenses/LICENSE-2.0
#
# Unless required by applicable law or agreed to in writing, software
# distributed under the License is distributed on an "AS IS" BASIS,
# WITHOUT WARRANTIES OR CONDITIONS OF ANY KIND, either express or implied.
# See the License for the specific language governing permissions and
# limitations under the License.

"""
This library builds on the OpenTelemetry WSGI middleware to track web requests
in Falcon applications. In addition to opentelemetry-instrumentation-wsgi,
it supports falcon-specific features such as:

* The Falcon resource and method name is used as the Span name.
* The ``falcon.resource`` Span attribute is set so the matched resource.
* Error from Falcon resources are properly caught and recorded.

Configuration
-------------

Exclude lists
*************
To exclude certain URLs from being tracked, set the environment variable ``OTEL_PYTHON_FALCON_EXCLUDED_URLS``
(or ``OTEL_PYTHON_EXCLUDED_URLS`` as fallback) with comma delimited regexes representing which URLs to exclude.

For example,

::

    export OTEL_PYTHON_FALCON_EXCLUDED_URLS="client/.*/info,healthcheck"

will exclude requests such as ``https://site/client/123/info`` and ``https://site/xyz/healthcheck``.

Request attributes
********************
To extract certain attributes from Falcon's request object and use them as span attributes, set the environment variable ``OTEL_PYTHON_FALCON_TRACED_REQUEST_ATTRS`` to a comma
delimited list of request attribute names.

For example,

::

    export OTEL_PYTHON_FALCON_TRACED_REQUEST_ATTRS='query_string,uri_template'

will extract query_string and uri_template attributes from every traced request and add them as span attritbues.

Falcon Request object reference: https://falcon.readthedocs.io/en/stable/api/request_and_response.html#id1

Usage
-----

.. code-block:: python

    from falcon import API
    from opentelemetry.instrumentation.falcon import FalconInstrumentor

    FalconInstrumentor().instrument()

    app = falcon.API()

    class HelloWorldResource(object):
        def on_get(self, req, resp):
            resp.body = 'Hello World'

    app.add_route('/hello', HelloWorldResource())


Request and Response hooks
***************************
The instrumentation supports specifying request and response hooks. These are functions that get called back by the instrumentation right after a Span is created for a request
and right before the span is finished while processing a response. The hooks can be configured as follows:

::

    def request_hook(span, req):
        pass

    def response_hook(span, req, resp):
        pass

    FalconInstrumentation().instrument(request_hook=request_hook, response_hook=response_hook)

Capture HTTP request and response headers
*****************************************
You can configure the agent to capture predefined HTTP headers as span attributes, according to the `semantic convention <https://github.com/open-telemetry/opentelemetry-specification/blob/main/specification/trace/semantic_conventions/http.md#http-request-and-response-headers>`_.

Request headers
***************
To capture predefined HTTP request headers as span attributes, set the environment variable ``OTEL_INSTRUMENTATION_HTTP_CAPTURE_HEADERS_SERVER_REQUEST``
to a comma-separated list of HTTP header names.

For example,

::

    export OTEL_INSTRUMENTATION_HTTP_CAPTURE_HEADERS_SERVER_REQUEST="content-type,custom_request_header"

will extract ``content-type`` and ``custom_request_header`` from request headers and add them as span attributes.

It is recommended that you should give the correct names of the headers to be captured in the environment variable.
Request header names in falcon are case insensitive and - characters are replaced by _. So, giving header name as ``CUStom_Header`` in environment variable will be able capture header with name ``custom-header``.

The name of the added span attribute will follow the format ``http.request.header.<header_name>`` where ``<header_name>`` being the normalized HTTP header name (lowercase, with - characters replaced by _ ).
The value of the attribute will be single item list containing all the header values.

Example of the added span attribute,
``http.request.header.custom_request_header = ["<value1>,<value2>"]``

Response headers
****************
To capture predefined HTTP response headers as span attributes, set the environment variable ``OTEL_INSTRUMENTATION_HTTP_CAPTURE_HEADERS_SERVER_RESPONSE``
to a comma-separated list of HTTP header names.

For example,

::

    export OTEL_INSTRUMENTATION_HTTP_CAPTURE_HEADERS_SERVER_RESPONSE="content-type,custom_response_header"

will extract ``content-type`` and ``custom_response_header`` from response headers and add them as span attributes.

It is recommended that you should give the correct names of the headers to be captured in the environment variable.
Response header names captured in falcon are case insensitive. So, giving header name as ``CUStomHeader`` in environment variable will be able capture header with name ``customheader``.

The name of the added span attribute will follow the format ``http.response.header.<header_name>`` where ``<header_name>`` being the normalized HTTP header name (lowercase, with - characters replaced by _ ).
The value of the attribute will be single item list containing all the header values.

Example of the added span attribute,
``http.response.header.custom_response_header = ["<value1>,<value2>"]``

Note:
    Environment variable names to capture http headers are still experimental, and thus are subject to change.

API
---
"""

from logging import getLogger
from sys import exc_info
from time import time_ns
from timeit import default_timer
from typing import Collection

import falcon
from packaging import version as package_version

import opentelemetry.instrumentation.wsgi as otel_wsgi
from opentelemetry import context, trace
from opentelemetry.instrumentation.falcon.package import _instruments
from opentelemetry.instrumentation.falcon.version import __version__
from opentelemetry.instrumentation.instrumentor import BaseInstrumentor
from opentelemetry.instrumentation.propagators import (
    FuncSetter,
    get_global_response_propagator,
)
from opentelemetry.instrumentation.utils import (
    _start_internal_or_server_span,
    extract_attributes_from_object,
    http_status_to_status_code,
)
from opentelemetry.metrics import get_meter
from opentelemetry.semconv.trace import SpanAttributes
from opentelemetry.trace.status import Status
from opentelemetry.util.http import get_excluded_urls, get_traced_request_attrs

_logger = getLogger(__name__)

_ENVIRON_STARTTIME_KEY = "opentelemetry-falcon.starttime_key"
_ENVIRON_SPAN_KEY = "opentelemetry-falcon.span_key"
_ENVIRON_ACTIVATION_KEY = "opentelemetry-falcon.activation_key"
_ENVIRON_TOKEN = "opentelemetry-falcon.token"
_ENVIRON_EXC = "opentelemetry-falcon.exc"


_response_propagation_setter = FuncSetter(falcon.Response.append_header)

_parsed_falcon_version = package_version.parse(falcon.__version__)
if _parsed_falcon_version >= package_version.parse("3.0.0"):
    # Falcon 3
    _instrument_app = "App"
    _falcon_version = 3
elif _parsed_falcon_version >= package_version.parse("2.0.0"):
    # Falcon 2
    _instrument_app = "API"
    _falcon_version = 2
else:
    # Falcon 1
    _instrument_app = "API"
    _falcon_version = 1


class _InstrumentedFalconAPI(getattr(falcon, _instrument_app)):
    _instrumented_falcon_apps = set()

    def __init__(self, *args, **kwargs):
        otel_opts = kwargs.pop("_otel_opts", {})

        # inject trace middleware
        self._middlewares_list = kwargs.pop("middleware", [])
        tracer_provider = otel_opts.pop("tracer_provider", None)
<<<<<<< HEAD
        meter_provider = otel_opts.pop("meter_provider", None)
        if not isinstance(middlewares, (list, tuple)):
            middlewares = [middlewares]
=======
        if not isinstance(self._middlewares_list, (list, tuple)):
            self._middlewares_list = [self._middlewares_list]
>>>>>>> 0b69786c

        self._otel_tracer = trace.get_tracer(
            __name__, __version__, tracer_provider
        )
        self._otel_meter = get_meter(__name__, __version__, meter_provider)
        self.duration_histogram = self._otel_meter.create_histogram(
            name="http.server.duration",
            unit="ms",
            description="measures the duration of the inbound HTTP request",
        )
        self.active_requests_counter = self._otel_meter.create_up_down_counter(
            name="http.server.active_requests",
            unit="requests",
            description="measures the number of concurrent HTTP requests that are currently in-flight",
        )

        trace_middleware = _TraceMiddleware(
            self._otel_tracer,
            otel_opts.pop(
                "traced_request_attributes", get_traced_request_attrs("FALCON")
            ),
            otel_opts.pop("request_hook", None),
            otel_opts.pop("response_hook", None),
        )
        self._middlewares_list.insert(0, trace_middleware)
        kwargs["middleware"] = self._middlewares_list

        self._otel_excluded_urls = get_excluded_urls("FALCON")
        self._is_instrumented_by_opentelemetry = True
        _InstrumentedFalconAPI._instrumented_falcon_apps.add(self)
        super().__init__(*args, **kwargs)

    def __del__(self):
        if self in _InstrumentedFalconAPI._instrumented_falcon_apps:
            _InstrumentedFalconAPI._instrumented_falcon_apps.remove(self)

    def _handle_exception(
        self, arg1, arg2, arg3, arg4
    ):  # pylint: disable=C0103
        # Falcon 3 does not execute middleware within the context of the exception
        # so we capture the exception here and save it into the env dict

        # Translation layer for handling the changed arg position of "ex" in Falcon > 2 vs
        # Falcon < 2
        if not self._is_instrumented_by_opentelemetry:
            return super()._handle_exception(arg1, arg2, arg3, arg4)

        if _falcon_version == 1:
            ex = arg1
            req = arg2
            resp = arg3
            params = arg4
        else:
            req = arg1
            resp = arg2
            ex = arg3
            params = arg4

        _, exc, _ = exc_info()
        req.env[_ENVIRON_EXC] = exc

        if _falcon_version == 1:
            return super()._handle_exception(ex, req, resp, params)

        return super()._handle_exception(req, resp, ex, params)

    def __call__(self, env, start_response):
        # pylint: disable=E1101
        # pylint: disable=too-many-locals
        if self._otel_excluded_urls.url_disabled(env.get("PATH_INFO", "/")):
            return super().__call__(env, start_response)

        if not self._is_instrumented_by_opentelemetry:
            return super().__call__(env, start_response)

        start_time = time_ns()
        start = default_timer()

        span, token = _start_internal_or_server_span(
            tracer=self._otel_tracer,
            span_name=otel_wsgi.get_default_span_name(env),
            start_time=start_time,
            context_carrier=env,
            context_getter=otel_wsgi.wsgi_getter,
        )
        attributes = otel_wsgi.collect_request_attributes(env)
        active_requests_count_attrs = (
            otel_wsgi._parse_active_request_count_attrs(attributes)
        )
        duration_attrs = otel_wsgi._parse_duration_attrs(attributes)
        self.active_requests_counter.add(1, active_requests_count_attrs)

        if span.is_recording():
            for key, value in attributes.items():
                span.set_attribute(key, value)
            if span.is_recording() and span.kind == trace.SpanKind.SERVER:
                custom_attributes = (
                    otel_wsgi.collect_custom_request_headers_attributes(env)
                )
                if len(custom_attributes) > 0:
                    span.set_attributes(custom_attributes)

        activation = trace.use_span(span, end_on_exit=True)
        activation.__enter__()
        env[_ENVIRON_SPAN_KEY] = span
        env[_ENVIRON_ACTIVATION_KEY] = activation

        def _start_response(status, response_headers, *args, **kwargs):
            response = start_response(
                status, response_headers, *args, **kwargs
            )
            activation.__exit__(None, None, None)
            if token is not None:
                context.detach(token)
            return response

        start = default_timer()
        try:
            return super().__call__(env, _start_response)
        except Exception as exc:
            activation.__exit__(
                type(exc),
                exc,
                getattr(exc, "__traceback__", None),
            )
            if token is not None:
                context.detach(token)
            raise
        finally:
            duration_attrs[
                SpanAttributes.HTTP_STATUS_CODE
            ] = span.attributes.get(SpanAttributes.HTTP_STATUS_CODE)
            duration = max(round((default_timer() - start) * 1000), 0)
            self.duration_histogram.record(duration, duration_attrs)
            self.active_requests_counter.add(-1, active_requests_count_attrs)


class _TraceMiddleware:
    # pylint:disable=R0201,W0613

    def __init__(
        self,
        tracer=None,
        traced_request_attrs=None,
        request_hook=None,
        response_hook=None,
    ):
        self.tracer = tracer
        self._traced_request_attrs = traced_request_attrs
        self._request_hook = request_hook
        self._response_hook = response_hook

    def process_request(self, req, resp):
        span = req.env.get(_ENVIRON_SPAN_KEY)
        if span and self._request_hook:
            self._request_hook(span, req)

        if not span or not span.is_recording():
            return

        attributes = extract_attributes_from_object(
            req, self._traced_request_attrs
        )
        for key, value in attributes.items():
            span.set_attribute(key, value)

    def process_resource(self, req, resp, resource, params):
        span = req.env.get(_ENVIRON_SPAN_KEY)
        if not span or not span.is_recording():
            return

        resource_name = resource.__class__.__name__
        span.set_attribute("falcon.resource", resource_name)
        span.update_name(f"{resource_name}.on_{req.method.lower()}")

    def process_response(
        self, req, resp, resource, req_succeeded=None
    ):  # pylint:disable=R0201,R0912
        span = req.env.get(_ENVIRON_SPAN_KEY)

        if not span or not span.is_recording():
            return

        status = resp.status
        reason = None
        if resource is None:
            status = "404"
            reason = "NotFound"
        else:
            if _ENVIRON_EXC in req.env:
                exc = req.env[_ENVIRON_EXC]
                exc_type = type(exc)
            else:
                exc_type, exc = None, None
            if exc_type and not req_succeeded:
                if "HTTPNotFound" in exc_type.__name__:
                    status = "404"
                    reason = "NotFound"
                else:
                    status = "500"
                    reason = f"{exc_type.__name__}: {exc}"

        status = status.split(" ")[0]
        try:
            status_code = int(status)
            span.set_attribute(SpanAttributes.HTTP_STATUS_CODE, status_code)
            span.set_status(
                Status(
                    status_code=http_status_to_status_code(
                        status_code, server_span=True
                    ),
                    description=reason,
                )
            )

            # Falcon 1 does not support response headers. So
            # send an empty dict.
            response_headers = {}
            if _falcon_version > 1:
                response_headers = resp.headers

            if span.is_recording() and span.kind == trace.SpanKind.SERVER:
                custom_attributes = (
                    otel_wsgi.collect_custom_response_headers_attributes(
                        response_headers.items()
                    )
                )
                if len(custom_attributes) > 0:
                    span.set_attributes(custom_attributes)
        except ValueError:
            pass

        propagator = get_global_response_propagator()
        if propagator:
            propagator.inject(resp, setter=_response_propagation_setter)

        if self._response_hook:
            self._response_hook(span, req, resp)


class FalconInstrumentor(BaseInstrumentor):
    # pylint: disable=protected-access,attribute-defined-outside-init
    """An instrumentor for falcon.API

    See `BaseInstrumentor`
    """

    def instrumentation_dependencies(self) -> Collection[str]:
        return _instruments

    def _remove_instrumented_middleware(self, app):
        if (
            hasattr(app, "_is_instrumented_by_opentelemetry")
            and app._is_instrumented_by_opentelemetry
        ):
            if _falcon_version == 3:
                app._unprepared_middleware = [
                    x
                    for x in app._unprepared_middleware
                    if not isinstance(x, _TraceMiddleware)
                ]
                app._middleware = app._prepare_middleware(
                    app._unprepared_middleware,
                    independent_middleware=app._independent_middleware,
                )
            else:
                app._middlewares_list = [
                    x
                    for x in app._middlewares_list
                    if not isinstance(x, _TraceMiddleware)
                ]
                app._middleware = falcon.api_helpers.prepare_middleware(
                    app._middlewares_list,
                    independent_middleware=app._independent_middleware,
                )
            app._is_instrumented_by_opentelemetry = False

    def _instrument(self, **opts):
        self._original_falcon_api = getattr(falcon, _instrument_app)

        class FalconAPI(_InstrumentedFalconAPI):
            def __init__(self, *args, **kwargs):
                kwargs["_otel_opts"] = opts
                super().__init__(*args, **kwargs)

        setattr(falcon, _instrument_app, FalconAPI)

    def _uninstrument(self, **kwargs):
        for app in _InstrumentedFalconAPI._instrumented_falcon_apps:
            self._remove_instrumented_middleware(app)
        _InstrumentedFalconAPI._instrumented_falcon_apps.clear()
        setattr(falcon, _instrument_app, self._original_falcon_api)<|MERGE_RESOLUTION|>--- conflicted
+++ resolved
@@ -204,14 +204,9 @@
         # inject trace middleware
         self._middlewares_list = kwargs.pop("middleware", [])
         tracer_provider = otel_opts.pop("tracer_provider", None)
-<<<<<<< HEAD
         meter_provider = otel_opts.pop("meter_provider", None)
-        if not isinstance(middlewares, (list, tuple)):
-            middlewares = [middlewares]
-=======
         if not isinstance(self._middlewares_list, (list, tuple)):
             self._middlewares_list = [self._middlewares_list]
->>>>>>> 0b69786c
 
         self._otel_tracer = trace.get_tracer(
             __name__, __version__, tracer_provider
