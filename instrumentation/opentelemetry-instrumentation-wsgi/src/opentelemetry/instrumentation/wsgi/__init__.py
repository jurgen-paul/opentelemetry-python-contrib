# Copyright The OpenTelemetry Authors
#
# Licensed under the Apache License, Version 2.0 (the "License");
# you may not use this file except in compliance with the License.
# You may obtain a copy of the License at
#
#     http://www.apache.org/licenses/LICENSE-2.0
#
# Unless required by applicable law or agreed to in writing, software
# distributed under the License is distributed on an "AS IS" BASIS,
# WITHOUT WARRANTIES OR CONDITIONS OF ANY KIND, either express or implied.
# See the License for the specific language governing permissions and
# limitations under the License.
"""
This library provides a WSGI middleware that can be used on any WSGI framework
(such as Django / Flask) to track requests timing through OpenTelemetry.

Usage (Flask)
-------------

.. code-block:: python

    from flask import Flask
    from opentelemetry.instrumentation.wsgi import OpenTelemetryMiddleware

    app = Flask(__name__)
    app.wsgi_app = OpenTelemetryMiddleware(app.wsgi_app)

    @app.route("/")
    def hello():
        return "Hello!"

    if __name__ == "__main__":
        app.run(debug=True)


Usage (Django)
--------------

Modify the application's ``wsgi.py`` file as shown below.

.. code-block:: python

    import os
    from opentelemetry.instrumentation.wsgi import OpenTelemetryMiddleware
    from django.core.wsgi import get_wsgi_application

    os.environ.setdefault('DJANGO_SETTINGS_MODULE', 'application.settings')

    application = get_wsgi_application()
    application = OpenTelemetryMiddleware(application)

API
---
"""

import functools
import typing
import wsgiref.util as wsgiref_util

from opentelemetry import context, trace
from opentelemetry.instrumentation.utils import http_status_to_status_code
from opentelemetry.instrumentation.wsgi.version import __version__
from opentelemetry.propagate import extract
from opentelemetry.propagators.textmap import Getter
from opentelemetry.trace.status import Status, StatusCode

_HTTP_VERSION_PREFIX = "HTTP/"
_CARRIER_KEY_PREFIX = "HTTP_"
_CARRIER_KEY_PREFIX_LEN = len(_CARRIER_KEY_PREFIX)


class WSGIGetter(Getter):
    def get(
        self, carrier: dict, key: str
    ) -> typing.Optional[typing.List[str]]:
        """Getter implementation to retrieve a HTTP header value from the
            PEP3333-conforming WSGI environ

       Args:
            carrier: WSGI environ object
            key: header name in environ object
        Returns:
            A list with a single string with the header value if it exists,
            else None.
        """
        environ_key = "HTTP_" + key.upper().replace("-", "_")
        value = carrier.get(environ_key)
        if value is not None:
            return [value]
        return None

    def keys(self, carrier):
        return [
            key[_CARRIER_KEY_PREFIX_LEN:].lower().replace("_", "-")
            for key in carrier
            if key.startswith(_CARRIER_KEY_PREFIX)
        ]


wsgi_getter = WSGIGetter()


def setifnotnone(dic, key, value):
    if value is not None:
        dic[key] = value


def collect_request_attributes(environ):
    """Collects HTTP request attributes from the PEP3333-conforming
    WSGI environ and returns a dictionary to be used as span creation attributes."""

    result = {
        "http.method": environ.get("REQUEST_METHOD"),
        "http.server_name": environ.get("SERVER_NAME"),
        "http.scheme": environ.get("wsgi.url_scheme"),
    }

    host_port = environ.get("SERVER_PORT")
    if host_port is not None:
        result.update({"net.host.port": int(host_port)})

    setifnotnone(result, "http.host", environ.get("HTTP_HOST"))
    target = environ.get("RAW_URI")
    if target is None:  # Note: `"" or None is None`
        target = environ.get("REQUEST_URI")
    if target is not None:
        result["http.target"] = target
    else:
        result["http.url"] = wsgiref_util.request_uri(environ)

    remote_addr = environ.get("REMOTE_ADDR")
    if remote_addr:
        result["net.peer.ip"] = remote_addr
    remote_host = environ.get("REMOTE_HOST")
    if remote_host and remote_host != remote_addr:
        result["net.peer.name"] = remote_host

    user_agent = environ.get("HTTP_USER_AGENT")
    if user_agent is not None and len(user_agent) > 0:
        result["http.user_agent"] = user_agent

    setifnotnone(result, "net.peer.port", environ.get("REMOTE_PORT"))
    flavor = environ.get("SERVER_PROTOCOL", "")
    if flavor.upper().startswith(_HTTP_VERSION_PREFIX):
        flavor = flavor[len(_HTTP_VERSION_PREFIX) :]
    if flavor:
        result["http.flavor"] = flavor

    return result


def add_response_attributes(
    span, start_response_status, response_headers
):  # pylint: disable=unused-argument
    """Adds HTTP response attributes to span using the arguments
    passed to a PEP3333-conforming start_response callable."""
    if not span.is_recording():
        return
    status_code, _ = start_response_status.split(" ", 1)

    try:
        status_code = int(status_code)
    except ValueError:
        span.set_status(
            Status(
                StatusCode.ERROR,
                "Non-integer HTTP status: " + repr(status_code),
            )
        )
    else:
        span.set_attribute("http.status_code", status_code)
        span.set_status(Status(http_status_to_status_code(status_code)))


def get_default_span_name(environ):
    """Default implementation for name_callback, returns HTTP {METHOD_NAME}."""
    return "HTTP {}".format(environ.get("REQUEST_METHOD", "")).strip()


class OpenTelemetryMiddleware:
    """The WSGI application middleware.

    This class is a PEP 3333 conforming WSGI middleware that starts and
    annotates spans for any requests it is invoked with.

    Args:
        wsgi: The WSGI application callable to forward requests to.
        request_hook: Optional callback which is called with the server span and WSGI
                      environ object for every incoming request.
        response_hook: Optional callback which is called with the server span,
                       WSGI environ, status_code and response_headers for every
                       incoming request.
    """

<<<<<<< HEAD
    def __init__(
        self, wsgi, name_callback=get_default_span_name, tracer_provider=None
    ):
        self.wsgi = wsgi
        self.tracer = trace.get_tracer(__name__, __version__, tracer_provider)
        self.name_callback = name_callback
=======
    def __init__(self, wsgi, request_hook=None, response_hook=None):
        self.wsgi = wsgi
        self.tracer = trace.get_tracer(__name__, __version__)
        self.request_hook = request_hook
        self.response_hook = response_hook
>>>>>>> 0fcb60d2

    @staticmethod
    def _create_start_response(span, start_response, response_hook):
        @functools.wraps(start_response)
        def _start_response(status, response_headers, *args, **kwargs):
            add_response_attributes(span, status, response_headers)
            if response_hook:
                response_hook(status, response_headers)
            return start_response(status, response_headers, *args, **kwargs)

        return _start_response

    def __call__(self, environ, start_response):
        """The WSGI application

        Args:
            environ: A WSGI environment.
            start_response: The WSGI start_response callable.
        """

        token = context.attach(extract(environ, getter=wsgi_getter))

        span = self.tracer.start_span(
            get_default_span_name(environ),
            kind=trace.SpanKind.SERVER,
            attributes=collect_request_attributes(environ),
        )

        if self.request_hook:
            self.request_hook(span, environ)

        response_hook = self.response_hook
        if response_hook:
            response_hook = functools.partial(response_hook, span, environ)

        try:
            with trace.use_span(span):
                start_response = self._create_start_response(
                    span, start_response, response_hook
                )
                iterable = self.wsgi(environ, start_response)
                return _end_span_after_iterating(
                    iterable, span, self.tracer, token
                )
        except Exception as ex:
            if span.is_recording():
                span.set_status(Status(StatusCode.ERROR, str(ex)))
            span.end()
            context.detach(token)
            raise


# Put this in a subfunction to not delay the call to the wrapped
# WSGI application (instrumentation should change the application
# behavior as little as possible).
def _end_span_after_iterating(iterable, span, tracer, token):
    try:
        with trace.use_span(span):
            for yielded in iterable:
                yield yielded
    finally:
        close = getattr(iterable, "close", None)
        if close:
            close()
        span.end()
        context.detach(token)<|MERGE_RESOLUTION|>--- conflicted
+++ resolved
@@ -191,22 +191,15 @@
         response_hook: Optional callback which is called with the server span,
                        WSGI environ, status_code and response_headers for every
                        incoming request.
+        tracer_provider: Optional tracer provider to use. If omitted the current 
+                         globally configured one is used.
     """
 
-<<<<<<< HEAD
-    def __init__(
-        self, wsgi, name_callback=get_default_span_name, tracer_provider=None
-    ):
+    def __init__(self, wsgi, request_hook=None, response_hook=None, tracer_provider=None):
         self.wsgi = wsgi
         self.tracer = trace.get_tracer(__name__, __version__, tracer_provider)
-        self.name_callback = name_callback
-=======
-    def __init__(self, wsgi, request_hook=None, response_hook=None):
-        self.wsgi = wsgi
-        self.tracer = trace.get_tracer(__name__, __version__)
         self.request_hook = request_hook
         self.response_hook = response_hook
->>>>>>> 0fcb60d2
 
     @staticmethod
     def _create_start_response(span, start_response, response_hook):
