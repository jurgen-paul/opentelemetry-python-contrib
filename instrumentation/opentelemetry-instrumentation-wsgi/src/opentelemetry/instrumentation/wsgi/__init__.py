--- conflicted
+++ resolved
@@ -287,13 +287,8 @@
 _CARRIER_KEY_PREFIX_LEN = len(_CARRIER_KEY_PREFIX)
 
 
-<<<<<<< HEAD
-class WSGIGetter(Getter[dict]):
-    def get(self, carrier: dict, key: str) -> list[str] | None:
-=======
 class WSGIGetter(Getter[Dict[str, Any]]):
     def get(self, carrier: dict[str, Any], key: str) -> list[str] | None:
->>>>>>> c59b514c
         """Getter implementation to retrieve a HTTP header value from the
              PEP3333-conforming WSGI environ
 
