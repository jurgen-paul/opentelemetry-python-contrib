# Copyright The OpenTelemetry Authors
#
# Licensed under the Apache License, Version 2.0 (the "License");
# you may not use this file except in compliance with the License.
# You may obtain a copy of the License at
#
#     http://www.apache.org/licenses/LICENSE-2.0
#
# Unless required by applicable law or agreed to in writing, software
# distributed under the License is distributed on an "AS IS" BASIS,
# WITHOUT WARRANTIES OR CONDITIONS OF ANY KIND, either express or implied.
# See the License for the specific language governing permissions and
# limitations under the License.
"""
This library provides a WSGI middleware that can be used on any WSGI framework
(such as Django / Flask / Web.py) to track requests timing through OpenTelemetry.

Usage (Flask)
-------------

.. code-block:: python

    from flask import Flask
    from opentelemetry.instrumentation.wsgi import OpenTelemetryMiddleware

    app = Flask(__name__)
    app.wsgi_app = OpenTelemetryMiddleware(app.wsgi_app)

    @app.route("/")
    def hello():
        return "Hello!"

    if __name__ == "__main__":
        app.run(debug=True)


Usage (Django)
--------------

Modify the application's ``wsgi.py`` file as shown below.

.. code-block:: python

    import os
    from opentelemetry.instrumentation.wsgi import OpenTelemetryMiddleware
    from django.core.wsgi import get_wsgi_application

    os.environ.setdefault('DJANGO_SETTINGS_MODULE', 'application.settings')

    application = get_wsgi_application()
    application = OpenTelemetryMiddleware(application)

Usage (Web.py)
--------------

.. code-block:: python

    import web
    from opentelemetry.instrumentation.wsgi import OpenTelemetryMiddleware
    from cheroot import wsgi

    urls = ('/', 'index')


    class index:

        def GET(self):
            return "Hello, world!"


    if __name__ == "__main__":
        app = web.application(urls, globals())
        func = app.wsgifunc()

        func = OpenTelemetryMiddleware(func)

        server = wsgi.WSGIServer(
            ("localhost", 5100), func, server_name="localhost"
        )
        server.start()

Configuration
-------------

Request/Response hooks
**********************

This instrumentation supports request and response hooks. These are functions that get called
right after a span is created for a request and right before the span is finished for the response.

- The client request hook is called with the internal span and an instance of WSGIEnvironment when the method
  ``receive`` is called.
- The client response hook is called with the internal span, the status of the response and a list of key-value (tuples)
  representing the response headers returned from the response when the method ``send`` is called.

For example,

.. code-block:: python

    def request_hook(span: Span, environ: WSGIEnvironment):
        if span and span.is_recording():
            span.set_attribute("custom_user_attribute_from_request_hook", "some-value")

    def response_hook(span: Span, environ: WSGIEnvironment, status: str, response_headers: List):
        if span and span.is_recording():
            span.set_attribute("custom_user_attribute_from_response_hook", "some-value")

    OpenTelemetryMiddleware(request_hook=request_hook, response_hook=response_hook)

Capture HTTP request and response headers
*****************************************
You can configure the agent to capture specified HTTP headers as span attributes, according to the
`semantic convention <https://github.com/open-telemetry/opentelemetry-specification/blob/main/specification/trace/semantic_conventions/http.md#http-request-and-response-headers>`_.

Request headers
***************
To capture HTTP request headers as span attributes, set the environment variable
``OTEL_INSTRUMENTATION_HTTP_CAPTURE_HEADERS_SERVER_REQUEST`` to a comma delimited list of HTTP header names.

For example,
::

    export OTEL_INSTRUMENTATION_HTTP_CAPTURE_HEADERS_SERVER_REQUEST="content-type,custom_request_header"

will extract ``content-type`` and ``custom_request_header`` from the request headers and add them as span attributes.

Request header names in WSGI are case-insensitive and ``-`` characters are replaced by ``_``. So, giving the header
name as ``CUStom_Header`` in the environment variable will capture the header named ``custom-header``.

Regular expressions may also be used to match multiple headers that correspond to the given pattern.  For example:
::

    export OTEL_INSTRUMENTATION_HTTP_CAPTURE_HEADERS_SERVER_REQUEST="Accept.*,X-.*"

Would match all request headers that start with ``Accept`` and ``X-``.

To capture all request headers, set ``OTEL_INSTRUMENTATION_HTTP_CAPTURE_HEADERS_SERVER_REQUEST`` to ``".*"``.
::

    export OTEL_INSTRUMENTATION_HTTP_CAPTURE_HEADERS_SERVER_REQUEST=".*"

The name of the added span attribute will follow the format ``http.request.header.<header_name>`` where ``<header_name>``
is the normalized HTTP header name (lowercase, with ``-`` replaced by ``_``). The value of the attribute will be a
single item list containing all the header values.

For example:
``http.request.header.custom_request_header = ["<value1>,<value2>"]``

Response headers
****************
To capture HTTP response headers as span attributes, set the environment variable
``OTEL_INSTRUMENTATION_HTTP_CAPTURE_HEADERS_SERVER_RESPONSE`` to a comma delimited list of HTTP header names.

For example,
::

    export OTEL_INSTRUMENTATION_HTTP_CAPTURE_HEADERS_SERVER_RESPONSE="content-type,custom_response_header"

will extract ``content-type`` and ``custom_response_header`` from the response headers and add them as span attributes.

Response header names in WSGI are case-insensitive. So, giving the header name as ``CUStom-Header`` in the environment
variable will capture the header named ``custom-header``.

Regular expressions may also be used to match multiple headers that correspond to the given pattern.  For example:
::

    export OTEL_INSTRUMENTATION_HTTP_CAPTURE_HEADERS_SERVER_RESPONSE="Content.*,X-.*"

Would match all response headers that start with ``Content`` and ``X-``.

To capture all response headers, set ``OTEL_INSTRUMENTATION_HTTP_CAPTURE_HEADERS_SERVER_RESPONSE`` to ``".*"``.
::

    export OTEL_INSTRUMENTATION_HTTP_CAPTURE_HEADERS_SERVER_RESPONSE=".*"

The name of the added span attribute will follow the format ``http.response.header.<header_name>`` where ``<header_name>``
is the normalized HTTP header name (lowercase, with ``-`` replaced by ``_``). The value of the attribute will be a
single item list containing all the header values.

For example:
``http.response.header.custom_response_header = ["<value1>,<value2>"]``

Sanitizing headers
******************
In order to prevent storing sensitive data such as personally identifiable information (PII), session keys, passwords,
etc, set the environment variable ``OTEL_INSTRUMENTATION_HTTP_CAPTURE_HEADERS_SANITIZE_FIELDS``
to a comma delimited list of HTTP header names to be sanitized.  Regexes may be used, and all header names will be
matched in a case-insensitive manner.

For example,
::

    export OTEL_INSTRUMENTATION_HTTP_CAPTURE_HEADERS_SANITIZE_FIELDS=".*session.*,set-cookie"

will replace the value of headers such as ``session-id`` and ``set-cookie`` with ``[REDACTED]`` in the span.

Note:
    The environment variable names used to capture HTTP headers are still experimental, and thus are subject to change.

Sanitizing methods
******************
In order to prevent unbound cardinality for HTTP methods by default nonstandard ones are labeled as ``NONSTANDARD``.
To record all of the names set the environment variable  ``OTEL_PYTHON_INSTRUMENTATION_HTTP_CAPTURE_ALL_METHODS``
to a value that evaluates to true, e.g. ``1``.

API
---
"""

import functools
import typing
import wsgiref.util as wsgiref_util
from timeit import default_timer

from opentelemetry import context, trace
from opentelemetry.instrumentation._semconv import (
    _METRIC_ATTRIBUTES_SERVER_DURATION_NAME,
    _SPAN_ATTRIBUTES_ERROR_TYPE,
    _filter_semconv_active_request_count_attr,
    _filter_semconv_duration_attrs,
    _get_schema_url,
    _HTTPStabilityMode,
    _OpenTelemetrySemanticConventionStability,
    _OpenTelemetryStabilitySignalType,
    _report_new,
    _report_old,
    _server_active_requests_count_attrs_new,
    _server_active_requests_count_attrs_old,
    _server_duration_attrs_new,
    _server_duration_attrs_old,
    _set_http_flavor_version,
    _set_http_method,
    _set_http_net_host,
    _set_http_net_host_port,
    _set_http_net_peer_name_server,
    _set_http_peer_ip,
    _set_http_peer_port_server,
    _set_http_scheme,
    _set_http_target,
    _set_http_user_agent,
    _set_status,
)
from opentelemetry.instrumentation.utils import _start_internal_or_server_span
from opentelemetry.instrumentation.wsgi.version import __version__
from opentelemetry.metrics import get_meter
from opentelemetry.propagators.textmap import Getter
from opentelemetry.semconv.metrics import MetricInstruments
from opentelemetry.semconv.trace import SpanAttributes
from opentelemetry.trace.status import Status, StatusCode
from opentelemetry.util.http import (
    OTEL_INSTRUMENTATION_HTTP_CAPTURE_HEADERS_SANITIZE_FIELDS,
    OTEL_INSTRUMENTATION_HTTP_CAPTURE_HEADERS_SERVER_REQUEST,
    OTEL_INSTRUMENTATION_HTTP_CAPTURE_HEADERS_SERVER_RESPONSE,
    SanitizeValue,
    _parse_url_query,
    get_custom_headers,
    normalise_request_header_name,
    normalise_response_header_name,
    remove_url_credentials,
    sanitize_method,
)

_HTTP_VERSION_PREFIX = "HTTP/"
_CARRIER_KEY_PREFIX = "HTTP_"
_CARRIER_KEY_PREFIX_LEN = len(_CARRIER_KEY_PREFIX)


class WSGIGetter(Getter[dict]):
    def get(
        self, carrier: dict, key: str
    ) -> typing.Optional[typing.List[str]]:
        """Getter implementation to retrieve a HTTP header value from the
             PEP3333-conforming WSGI environ

        Args:
             carrier: WSGI environ object
             key: header name in environ object
         Returns:
             A list with a single string with the header value if it exists,
             else None.
        """
        environ_key = "HTTP_" + key.upper().replace("-", "_")
        value = carrier.get(environ_key)
        if value is not None:
            return [value]
        return None

    def keys(self, carrier):
        return [
            key[_CARRIER_KEY_PREFIX_LEN:].lower().replace("_", "-")
            for key in carrier
            if key.startswith(_CARRIER_KEY_PREFIX)
        ]


wsgi_getter = WSGIGetter()


def setifnotnone(dic, key, value):
    if value is not None:
        dic[key] = value

<<<<<<< HEAD
# pylint: enable=too-many-branches
=======

>>>>>>> 34c320da
def collect_request_attributes(
    environ,
    sem_conv_opt_in_mode=_HTTPStabilityMode.DEFAULT,
):
    """Collects HTTP request attributes from the PEP3333-conforming
    WSGI environ and returns a dictionary to be used as span creation attributes.
    """
    result = {}
    _set_http_method(
        result,
        environ.get("REQUEST_METHOD", ""),
        sanitize_method(environ.get("REQUEST_METHOD", "")),
        sem_conv_opt_in_mode,
    )
    # old semconv v1.12.0
    server_name = environ.get("SERVER_NAME")
    if _report_old(sem_conv_opt_in_mode):
        result[SpanAttributes.HTTP_SERVER_NAME] = server_name

    _set_http_scheme(
        result,
        environ.get("wsgi.url_scheme"),
        sem_conv_opt_in_mode,
    )

    host = environ.get("HTTP_HOST")
    host_port = environ.get("SERVER_PORT")
    if host:
        _set_http_net_host(result, host, sem_conv_opt_in_mode)
        # old semconv v1.12.0
        if _report_old(sem_conv_opt_in_mode):
            result[SpanAttributes.HTTP_HOST] = host
    if host_port:
        _set_http_net_host_port(
            result,
            int(host_port),
            sem_conv_opt_in_mode,
        )

    target = environ.get("RAW_URI")
    if target is None:  # Note: `"" or None is None`
        target = environ.get("REQUEST_URI")
    if target:
        path, query = _parse_url_query(target)
        _set_http_target(result, target, path, query, sem_conv_opt_in_mode)
    else:
        # old semconv v1.20.0
        if _report_old(sem_conv_opt_in_mode):
            result[SpanAttributes.HTTP_URL] = remove_url_credentials(
                wsgiref_util.request_uri(environ)
            )

    remote_addr = environ.get("REMOTE_ADDR")
    if remote_addr:
        _set_http_peer_ip(result, remote_addr, sem_conv_opt_in_mode)

    peer_port = environ.get("REMOTE_PORT")
    if peer_port:
        _set_http_peer_port_server(result, peer_port, sem_conv_opt_in_mode)

    remote_host = environ.get("REMOTE_HOST")
    if remote_host and remote_host != remote_addr:
        _set_http_net_peer_name_server(
            result, remote_host, sem_conv_opt_in_mode
        )

    user_agent = environ.get("HTTP_USER_AGENT")
    if user_agent is not None and len(user_agent) > 0:
        _set_http_user_agent(result, user_agent, sem_conv_opt_in_mode)

    flavor = environ.get("SERVER_PROTOCOL", "")
    if flavor.upper().startswith(_HTTP_VERSION_PREFIX):
        flavor = flavor[len(_HTTP_VERSION_PREFIX) :]
    if flavor:
        _set_http_flavor_version(result, flavor, sem_conv_opt_in_mode)

    return result


def collect_custom_request_headers_attributes(environ):
    """Returns custom HTTP request headers which are configured by the user
    from the PEP3333-conforming WSGI environ to be used as span creation attributes as described
    in the specification https://github.com/open-telemetry/opentelemetry-specification/blob/main/specification/trace/semantic_conventions/http.md#http-request-and-response-headers
    """

    sanitize = SanitizeValue(
        get_custom_headers(
            OTEL_INSTRUMENTATION_HTTP_CAPTURE_HEADERS_SANITIZE_FIELDS
        )
    )
    headers = {
        key[_CARRIER_KEY_PREFIX_LEN:].replace("_", "-"): val
        for key, val in environ.items()
        if key.startswith(_CARRIER_KEY_PREFIX)
    }

    return sanitize.sanitize_header_values(
        headers,
        get_custom_headers(
            OTEL_INSTRUMENTATION_HTTP_CAPTURE_HEADERS_SERVER_REQUEST
        ),
        normalise_request_header_name,
    )


def collect_custom_response_headers_attributes(response_headers):
    """Returns custom HTTP response headers which are configured by the user from the
    PEP3333-conforming WSGI environ as described in the specification
    https://github.com/open-telemetry/opentelemetry-specification/blob/main/specification/trace/semantic_conventions/http.md#http-request-and-response-headers
    """

    sanitize = SanitizeValue(
        get_custom_headers(
            OTEL_INSTRUMENTATION_HTTP_CAPTURE_HEADERS_SANITIZE_FIELDS
        )
    )
    response_headers_dict = {}
    if response_headers:
        for key, val in response_headers:
            key = key.lower()
            if key in response_headers_dict:
                response_headers_dict[key] += "," + val
            else:
                response_headers_dict[key] = val

    return sanitize.sanitize_header_values(
        response_headers_dict,
        get_custom_headers(
            OTEL_INSTRUMENTATION_HTTP_CAPTURE_HEADERS_SERVER_RESPONSE
        ),
        normalise_response_header_name,
    )


def _parse_status_code(resp_status):
    status_code, _ = resp_status.split(" ", 1)
    try:
        return int(status_code)
    except ValueError:
        return None


def _parse_active_request_count_attrs(
    req_attrs, sem_conv_opt_in_mode=_HTTPStabilityMode.DEFAULT
):
    return _filter_semconv_active_request_count_attr(
        req_attrs,
        _server_active_requests_count_attrs_old,
        _server_active_requests_count_attrs_new,
        sem_conv_opt_in_mode,
    )


def _parse_duration_attrs(
    req_attrs, sem_conv_opt_in_mode=_HTTPStabilityMode.DEFAULT
):
    return _filter_semconv_duration_attrs(
        req_attrs,
        _server_duration_attrs_old,
        _server_duration_attrs_new,
        sem_conv_opt_in_mode,
    )


def add_response_attributes(
    span,
    start_response_status,
    response_headers,
    duration_attrs=None,
    sem_conv_opt_in_mode=_HTTPStabilityMode.DEFAULT,
):  # pylint: disable=unused-argument
    """Adds HTTP response attributes to span using the arguments
    passed to a PEP3333-conforming start_response callable.
    """
    if not span.is_recording():
        return
    status_code_str, _ = start_response_status.split(" ", 1)

    status_code = 0
    try:
        status_code = int(status_code_str)
    except ValueError:
        status_code = -1
    if duration_attrs is None:
        duration_attrs = {}
    _set_status(
        span,
        duration_attrs,
        status_code_str,
        status_code,
        sem_conv_opt_in_mode,
    )


def get_default_span_name(environ):
    """
    Default span name is the HTTP method and URL path, or just the method.
    https://github.com/open-telemetry/opentelemetry-specification/pull/3165
    https://opentelemetry.io/docs/reference/specification/trace/semantic_conventions/http/#name

    Args:
        environ: The WSGI environ object.
    Returns:
        The span name.
    """
    method = sanitize_method(environ.get("REQUEST_METHOD", "").strip())
    if method == "_OTHER":
        return "HTTP"
    path = environ.get("PATH_INFO", "").strip()
    if method and path:
        return f"{method} {path}"
    return method


class OpenTelemetryMiddleware:
    """The WSGI application middleware.

    This class is a PEP 3333 conforming WSGI middleware that starts and
    annotates spans for any requests it is invoked with.

    Args:
        wsgi: The WSGI application callable to forward requests to.
        request_hook: Optional callback which is called with the server span and WSGI
                      environ object for every incoming request.
        response_hook: Optional callback which is called with the server span,
                       WSGI environ, status_code and response_headers for every
                       incoming request.
        tracer_provider: Optional tracer provider to use. If omitted the current
                         globally configured one is used.
    """

    def __init__(
        self,
        wsgi,
        request_hook=None,
        response_hook=None,
        tracer_provider=None,
        meter_provider=None,
    ):
        # initialize semantic conventions opt-in if needed
        _OpenTelemetrySemanticConventionStability._initialize()
        sem_conv_opt_in_mode = _OpenTelemetrySemanticConventionStability._get_opentelemetry_stability_opt_in_mode(
            _OpenTelemetryStabilitySignalType.HTTP,
        )
        self.wsgi = wsgi
        self.tracer = trace.get_tracer(
            __name__,
            __version__,
            tracer_provider,
            schema_url=_get_schema_url(sem_conv_opt_in_mode),
        )
        self.meter = get_meter(
            __name__,
            __version__,
            meter_provider,
            schema_url=_get_schema_url(sem_conv_opt_in_mode),
        )
        self.duration_histogram_old = None
        if _report_old(sem_conv_opt_in_mode):
            self.duration_histogram_old = self.meter.create_histogram(
                name=MetricInstruments.HTTP_SERVER_DURATION,
                unit="ms",
                description="measures the duration of the inbound HTTP request",
            )
        self.duration_histogram_new = None
        if _report_new(sem_conv_opt_in_mode):
            self.duration_histogram_new = self.meter.create_histogram(
                name=_METRIC_ATTRIBUTES_SERVER_DURATION_NAME,
                unit="s",
                description="measures the duration of the inbound HTTP request",
            )
        # We don't need a separate active request counter for old/new semantic conventions
        # because the new attributes are a subset of the old attributes
        self.active_requests_counter = self.meter.create_up_down_counter(
            name=MetricInstruments.HTTP_SERVER_ACTIVE_REQUESTS,
            unit="{request}",
            description="Number of active HTTP server requests.",
        )
        self.request_hook = request_hook
        self.response_hook = response_hook
        self._sem_conv_opt_in_mode = sem_conv_opt_in_mode

    @staticmethod
    def _create_start_response(
        span,
        start_response,
        response_hook,
        duration_attrs,
        sem_conv_opt_in_mode,
    ):
        @functools.wraps(start_response)
        def _start_response(status, response_headers, *args, **kwargs):
            add_response_attributes(
                span,
                status,
                response_headers,
                duration_attrs,
                sem_conv_opt_in_mode,
            )
            if span.is_recording() and span.kind == trace.SpanKind.SERVER:
                custom_attributes = collect_custom_response_headers_attributes(
                    response_headers
                )
                if len(custom_attributes) > 0:
                    span.set_attributes(custom_attributes)
            if response_hook:
                response_hook(status, response_headers)
            return start_response(status, response_headers, *args, **kwargs)

        return _start_response

    # pylint: disable=too-many-branches
    def __call__(self, environ, start_response):
        """The WSGI application

        Args:
            environ: A WSGI environment.
            start_response: The WSGI start_response callable.
        """
        req_attrs = collect_request_attributes(
            environ, self._sem_conv_opt_in_mode
        )
        active_requests_count_attrs = _parse_active_request_count_attrs(
            req_attrs,
            self._sem_conv_opt_in_mode,
        )

        span, token = _start_internal_or_server_span(
            tracer=self.tracer,
            span_name=get_default_span_name(environ),
            start_time=None,
            context_carrier=environ,
            context_getter=wsgi_getter,
            attributes=req_attrs,
        )
        if span.is_recording() and span.kind == trace.SpanKind.SERVER:
            custom_attributes = collect_custom_request_headers_attributes(
                environ
            )
            if len(custom_attributes) > 0:
                span.set_attributes(custom_attributes)

        if self.request_hook:
            self.request_hook(span, environ)

        response_hook = self.response_hook
        if response_hook:
            response_hook = functools.partial(response_hook, span, environ)

        start = default_timer()
        self.active_requests_counter.add(1, active_requests_count_attrs)
        try:
            with trace.use_span(span):
                start_response = self._create_start_response(
                    span,
                    start_response,
                    response_hook,
                    req_attrs,
                    self._sem_conv_opt_in_mode,
                )
                iterable = self.wsgi(environ, start_response)
                return _end_span_after_iterating(iterable, span, token)
        except Exception as ex:
            if _report_new(self._sem_conv_opt_in_mode):
                req_attrs[_SPAN_ATTRIBUTES_ERROR_TYPE] = type(ex).__qualname__
                if span.is_recording():
                    span.set_attribute(
                        _SPAN_ATTRIBUTES_ERROR_TYPE, type(ex).__qualname__
                    )
                span.set_status(Status(StatusCode.ERROR, str(ex)))
            span.end()
            if token is not None:
                context.detach(token)
            raise
        finally:
            duration_s = default_timer() - start
            if self.duration_histogram_old:
                duration_attrs_old = _parse_duration_attrs(
                    req_attrs, _HTTPStabilityMode.DEFAULT
                )
                self.duration_histogram_old.record(
                    max(round(duration_s * 1000), 0), duration_attrs_old
                )
            if self.duration_histogram_new:
                duration_attrs_new = _parse_duration_attrs(
                    req_attrs, _HTTPStabilityMode.HTTP
                )
                self.duration_histogram_new.record(
                    max(duration_s, 0), duration_attrs_new
                )
            self.active_requests_counter.add(-1, active_requests_count_attrs)


# Put this in a subfunction to not delay the call to the wrapped
# WSGI application (instrumentation should change the application
# behavior as little as possible).
def _end_span_after_iterating(iterable, span, token):
    try:
        with trace.use_span(span):
            yield from iterable
    finally:
        close = getattr(iterable, "close", None)
        if close:
            close()
        span.end()
        if token is not None:
            context.detach(token)


# TODO: inherit from opentelemetry.instrumentation.propagators.Setter


class ResponsePropagationSetter:
    def set(self, carrier, key, value):  # pylint: disable=no-self-use
        carrier.append((key, value))


default_response_propagation_setter = ResponsePropagationSetter()<|MERGE_RESOLUTION|>--- conflicted
+++ resolved
@@ -300,11 +300,8 @@
     if value is not None:
         dic[key] = value
 
-<<<<<<< HEAD
 # pylint: enable=too-many-branches
-=======
-
->>>>>>> 34c320da
+
 def collect_request_attributes(
     environ,
     sem_conv_opt_in_mode=_HTTPStabilityMode.DEFAULT,
