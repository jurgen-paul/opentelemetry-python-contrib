--- conflicted
+++ resolved
@@ -138,11 +138,7 @@
     return [b"*"]
 
 
-<<<<<<< HEAD
-_expected_metric_names = [
-=======
 _expected_metric_names_old = [
->>>>>>> 5116305f
     "http.server.active_requests",
     "http.server.duration",
 ]
@@ -1036,12 +1032,8 @@
         span = self.memory_exporter.get_finished_spans()[0]
         expected = {
             "http.response.header.my_custom_header": (
-<<<<<<< HEAD
                 "my-custom-value-1",
                 "my-custom-value-2",
-=======
-                "my-custom-value-1,my-custom-value-2",
->>>>>>> 5116305f
             ),
         }
         self.assertSpanHasAttributes(span, expected)
