--- conflicted
+++ resolved
@@ -182,16 +182,12 @@
             if excluded_urls is None:
                 excluded_urls = _excluded_urls_from_env
             else:
-<<<<<<< HEAD
                 excluded_urls = (
                     excluded_urls
                     if isinstance(excluded_urls, ExcludeList)
                     else parse_excluded_urls(excluded_urls)
                 )
-=======
-                excluded_urls = parse_excluded_urls(excluded_urls)
             meter = get_meter(__name__, __version__, meter_provider)
->>>>>>> 56530ebd
 
             app.add_middleware(
                 OpenTelemetryMiddleware,
@@ -237,7 +233,6 @@
             "client_response_hook"
         )
         _excluded_urls = kwargs.get("excluded_urls")
-<<<<<<< HEAD
         if _excluded_urls is None:
             _InstrumentedFastAPI._excluded_urls = _excluded_urls_from_env
         elif isinstance(_excluded_urls, ExcludeList):
@@ -246,14 +241,7 @@
             _InstrumentedFastAPI._excluded_urls = parse_excluded_urls(
                 _excluded_urls
             )
-=======
-        _InstrumentedFastAPI._excluded_urls = (
-            _excluded_urls_from_env
-            if _excluded_urls is None
-            else parse_excluded_urls(_excluded_urls)
-        )
         _InstrumentedFastAPI._meter_provider = kwargs.get("meter_provider")
->>>>>>> 56530ebd
         fastapi.FastAPI = _InstrumentedFastAPI
         for instance in _InstrumentedFastAPI._instrumented_fastapi_apps:
             self.instrument_app(
