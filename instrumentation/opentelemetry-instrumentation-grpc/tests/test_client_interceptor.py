--- conflicted
+++ resolved
@@ -329,11 +329,6 @@
         with suppress_instrumentation():
             bidirectional_streaming_method(self._stub)
             spans = self.memory_exporter.get_finished_spans()
-<<<<<<< HEAD
-        self.assertEqual(len(spans), 0)
-=======
-        finally:
-            context.detach(token)
         self.assertEqual(len(spans), 0)
 
     def test_interceptor_channel_api(self):
@@ -341,5 +336,4 @@
         original_channel_methods = [m for m in dir(cygrpc.Channel) if not m.startswith('_')]
 
         for m in original_channel_methods:
-            self.assertTrue(getattr(channel._channel, m), 'method `{m}` is not available on channel._channel'.format(m=m))
->>>>>>> 2f6b9753
+            self.assertTrue(getattr(channel._channel, m), 'method `{m}` is not available on channel._channel'.format(m=m))