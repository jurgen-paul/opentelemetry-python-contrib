--- conflicted
+++ resolved
@@ -39,13 +39,8 @@
 test = [
   "opentelemetry-instrumentation-grpc[instruments]",
   "opentelemetry-sdk ~= 1.12",
-<<<<<<< HEAD
-  "opentelemetry-test-utils == 0.34b0",
+  "opentelemetry-test-utils == 0.36b0.dev",
   "protobuf >= 3.13",
-=======
-  "opentelemetry-test-utils == 0.36b0.dev",
-  "protobuf ~= 3.13",
->>>>>>> af972a07
 ]
 
 [project.entry-points.opentelemetry_instrumentor]
