--- conflicted
+++ resolved
@@ -212,12 +212,9 @@
 
     # TODO(owais): check if core dbapi can do this for all dbapi implementations e.g, pymysql and mysql
     @staticmethod
-<<<<<<< HEAD
     def instrument_connection(
         connection: ConnectionT, tracer_provider: TracerProvider | None = None
     ) -> ConnectionT:
-=======
-    def instrument_connection(connection, tracer_provider=None):
         """Enable instrumentation in a psycopg connection.
 
         Args:
@@ -230,7 +227,6 @@
         Returns:
             An instrumented psycopg connection object.
         """
->>>>>>> 77708cd7
         if not hasattr(connection, "_is_instrumented_by_opentelemetry"):
             connection._is_instrumented_by_opentelemetry = False
 
