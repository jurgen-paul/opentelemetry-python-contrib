from __future__ import annotations

import asyncio
import json
from logging import getLogger
from typing import (
    TYPE_CHECKING,
    Any,
    Awaitable,
    Callable,
    Dict,
    MutableSequence,
    Optional,
    Protocol,
    Sequence,
    Tuple,
)

import aiokafka

from opentelemetry import context, propagate, trace
from opentelemetry.context import Context
from opentelemetry.propagators import textmap
from opentelemetry.semconv._incubating.attributes import messaging_attributes
from opentelemetry.semconv.attributes import server_attributes
from opentelemetry.trace import Tracer
from opentelemetry.trace.span import Span

if TYPE_CHECKING:
    from aiokafka.structs import RecordMetadata

    class AIOKafkaGetOneProto(Protocol):
        async def __call__(
            self, *partitions: aiokafka.TopicPartition
        ) -> aiokafka.ConsumerRecord[object, object]: ...

    class AIOKafkaGetManyProto(Protocol):
        async def __call__(
            self,
            *partitions: aiokafka.TopicPartition,
            timeout_ms: int = 0,
            max_records: int | None = None,
        ) -> dict[
            aiokafka.TopicPartition,
            list[aiokafka.ConsumerRecord[object, object]],
        ]: ...

    class AIOKafkaSendProto(Protocol):
        async def __call__(
            self,
            topic: str,
            value: object | None = None,
            key: object | None = None,
            partition: int | None = None,
            timestamp_ms: int | None = None,
            headers: HeadersT | None = None,
        ) -> asyncio.Future[RecordMetadata]: ...

    ProduceHookT = Optional[
        Callable[[Span, Tuple[Any, ...], Dict[str, Any]], Awaitable[None]]
    ]
    ConsumeHookT = Optional[
        Callable[
            [
                Span,
                aiokafka.ConsumerRecord[object, object],
                Tuple[aiokafka.TopicPartition, ...],
                Dict[str, Any],
            ],
            Awaitable[None],
        ]
    ]

    HeadersT = Sequence[Tuple[str, Optional[bytes]]]

_LOG = getLogger(__name__)


def _extract_bootstrap_servers(
    client: aiokafka.AIOKafkaClient,
) -> str | list[str]:
    return client._bootstrap_servers


def _extract_client_id(client: aiokafka.AIOKafkaClient) -> str:
    return client._client_id


def _extract_consumer_group(
    consumer: aiokafka.AIOKafkaConsumer,
) -> str | None:
    return consumer._group_id


def _extract_argument(
    key: str,
    position: int,
    default_value: Any,
    args: tuple[Any, ...],
    kwargs: dict[str, Any],
) -> Any:
    if len(args) > position:
        return args[position]
    return kwargs.get(key, default_value)


def _extract_send_topic(args: tuple[Any, ...], kwargs: dict[str, Any]) -> str:
    """extract topic from `send` method arguments in AIOKafkaProducer class"""
    return _extract_argument("topic", 0, "unknown", args, kwargs)


def _extract_send_value(
    args: tuple[Any, ...], kwargs: dict[str, Any]
) -> object | None:
    """extract value from `send` method arguments in AIOKafkaProducer class"""
    return _extract_argument("value", 1, None, args, kwargs)


def _extract_send_key(
    args: tuple[Any, ...], kwargs: dict[str, Any]
) -> object | None:
    """extract key from `send` method arguments in AIOKafkaProducer class"""
    return _extract_argument("key", 2, None, args, kwargs)


def _extract_send_headers(
    args: tuple[Any, ...], kwargs: dict[str, Any]
) -> HeadersT | None:
    """extract headers from `send` method arguments in AIOKafkaProducer class"""
    return _extract_argument("headers", 5, None, args, kwargs)


def _move_headers_to_kwargs(
    args: Tuple[Any], kwargs: Dict[str, Any]
) -> Tuple[Tuple[Any], Dict[str, Any]]:
    """Move headers from args to kwargs"""
    if len(args) > 5:
        kwargs["headers"] = args[5]
    return args[:5], kwargs


async def _extract_send_partition(
    instance: aiokafka.AIOKafkaProducer,
    args: tuple[Any, ...],
    kwargs: dict[str, Any],
) -> int | None:
    """extract partition `send` method arguments, using the `_partition` method in AIOKafkaProducer class"""
    try:
        topic = _extract_send_topic(args, kwargs)
        key = _extract_send_key(args, kwargs)
        value = _extract_send_value(args, kwargs)
        partition = _extract_argument("partition", 3, None, args, kwargs)
        key_bytes, value_bytes = instance._serialize(topic, key, value)
        valid_types = (bytes, bytearray, memoryview, type(None))
        if (
            type(key_bytes) not in valid_types
            or type(value_bytes) not in valid_types
        ):
            return None

        await instance.client._wait_on_metadata(topic)

        return instance._partition(
            topic, partition, key, value, key_bytes, value_bytes
        )
    except Exception as exception:  # pylint: disable=W0703
        _LOG.debug("Unable to extract partition: %s", exception)
        return None


class AIOKafkaContextGetter(textmap.Getter["HeadersT"]):
    def get(self, carrier: HeadersT, key: str) -> list[str] | None:
        if carrier is None:
            return None

        for item_key, value in carrier:
            if item_key == key:
                if value is not None:
                    return [value.decode()]
        return None

    def keys(self, carrier: HeadersT) -> list[str]:
        if carrier is None:
            return []
        return [key for (key, value) in carrier]


class AIOKafkaContextSetter(textmap.Setter["HeadersT"]):
    def set(
        self, carrier: HeadersT, key: str | None, value: str | None
    ) -> None:
        if carrier is None or key is None:
            return

        if not isinstance(carrier, MutableSequence):
            _LOG.warning(
                "Unable to set context in headers. Headers is immutable"
            )
            return

        if value is not None:
            carrier.append((key, value.encode()))
        else:
            carrier.append((key, value))


_aiokafka_getter = AIOKafkaContextGetter()
_aiokafka_setter = AIOKafkaContextSetter()


def _enrich_base_span(
    span: Span,
    *,
    bootstrap_servers: str | list[str],
    client_id: str,
    topic: str,
    partition: int | None,
    key: object | None,
) -> None:
    span.set_attribute(
        messaging_attributes.MESSAGING_SYSTEM,
        messaging_attributes.MessagingSystemValues.KAFKA.value,
    )
    span.set_attribute(
        server_attributes.SERVER_ADDRESS, json.dumps(bootstrap_servers)
    )
    span.set_attribute(messaging_attributes.MESSAGING_CLIENT_ID, client_id)
    span.set_attribute(messaging_attributes.MESSAGING_DESTINATION_NAME, topic)

    if partition is not None:
        span.set_attribute(
            messaging_attributes.MESSAGING_DESTINATION_PARTITION_ID,
            str(partition),
        )

    if key is not None:
        span.set_attribute(
            messaging_attributes.MESSAGING_KAFKA_MESSAGE_KEY,
            key,  # FIXME: serialize key to str?
        )


def _enrich_send_span(
    span: Span,
    *,
    bootstrap_servers: str | list[str],
    client_id: str,
    topic: str,
    partition: int | None,
    key: object | None,
) -> None:
    if not span.is_recording():
        return

    _enrich_base_span(
        span,
        bootstrap_servers=bootstrap_servers,
        client_id=client_id,
        topic=topic,
        partition=partition,
        key=key,
    )

    span.set_attribute(messaging_attributes.MESSAGING_OPERATION_NAME, "send")
    span.set_attribute(
        messaging_attributes.MESSAGING_OPERATION_TYPE,
        messaging_attributes.MessagingOperationTypeValues.PUBLISH.value,
    )


def _enrich_getone_span(
    span: Span,
    *,
    bootstrap_servers: str | list[str],
    client_id: str,
    consumer_group: str | None,
    topic: str,
    partition: int | None,
    key: object | None,
    offset: int,
) -> None:
    if not span.is_recording():
        return

    _enrich_base_span(
        span,
        bootstrap_servers=bootstrap_servers,
        client_id=client_id,
        topic=topic,
        partition=partition,
        key=key,
    )

    if consumer_group is not None:
        span.set_attribute(
            messaging_attributes.MESSAGING_CONSUMER_GROUP_NAME, consumer_group
        )

    span.set_attribute(
        messaging_attributes.MESSAGING_OPERATION_NAME, "receive"
    )
    span.set_attribute(
        messaging_attributes.MESSAGING_OPERATION_TYPE,
        messaging_attributes.MessagingOperationTypeValues.RECEIVE.value,
    )

    span.set_attribute(
        messaging_attributes.MESSAGING_KAFKA_MESSAGE_OFFSET, offset
    )

    # https://stackoverflow.com/questions/65935155/identify-and-find-specific-message-in-kafka-topic
    # A message within Kafka is uniquely defined by its topic name, topic partition and offset.
    if partition is not None:
        span.set_attribute(
            messaging_attributes.MESSAGING_MESSAGE_ID,
            f"{topic}.{partition}.{offset}",
        )


def _enrich_getmany_poll_span(
    span: Span,
    *,
    bootstrap_servers: str | list[str],
    client_id: str,
    consumer_group: str | None,
    message_count: int,
) -> None:
    if not span.is_recording():
        return

    span.set_attribute(
        messaging_attributes.MESSAGING_SYSTEM,
        messaging_attributes.MessagingSystemValues.KAFKA.value,
    )
    span.set_attribute(
        server_attributes.SERVER_ADDRESS, json.dumps(bootstrap_servers)
    )
    span.set_attribute(messaging_attributes.MESSAGING_CLIENT_ID, client_id)

    if consumer_group is not None:
        span.set_attribute(
            messaging_attributes.MESSAGING_CONSUMER_GROUP_NAME, consumer_group
        )

    span.set_attribute(
        messaging_attributes.MESSAGING_BATCH_MESSAGE_COUNT, message_count
    )

    span.set_attribute(
        messaging_attributes.MESSAGING_OPERATION_NAME, "receive"
    )
    span.set_attribute(
        messaging_attributes.MESSAGING_OPERATION_TYPE,
        messaging_attributes.MessagingOperationTypeValues.RECEIVE.value,
    )


def _enrich_getmany_topic_span(
    span: Span,
    *,
    bootstrap_servers: str | list[str],
    client_id: str,
    consumer_group: str | None,
    topic: str,
    partition: int,
    message_count: int,
) -> None:
    if not span.is_recording():
        return

    _enrich_base_span(
        span,
        bootstrap_servers=bootstrap_servers,
        client_id=client_id,
        topic=topic,
        partition=partition,
        key=None,
    )

    if consumer_group is not None:
        span.set_attribute(
            messaging_attributes.MESSAGING_CONSUMER_GROUP_NAME, consumer_group
        )

    span.set_attribute(
        messaging_attributes.MESSAGING_BATCH_MESSAGE_COUNT, message_count
    )

    span.set_attribute(
        messaging_attributes.MESSAGING_OPERATION_NAME, "receive"
    )
    span.set_attribute(
        messaging_attributes.MESSAGING_OPERATION_TYPE,
        messaging_attributes.MessagingOperationTypeValues.RECEIVE.value,
    )


def _get_span_name(operation: str, topic: str):
    return f"{topic} {operation}"


def _wrap_send(
    tracer: Tracer, async_produce_hook: ProduceHookT
) -> Callable[..., Awaitable[asyncio.Future[RecordMetadata]]]:
    async def _traced_send(
        func: AIOKafkaSendProto,
        instance: aiokafka.AIOKafkaProducer,
<<<<<<< HEAD
        args: tuple[Any, ...],
        kwargs: dict[str, Any],
    ) -> asyncio.Future[RecordMetadata]:
        headers: HeadersT | None = _extract_send_headers(args, kwargs)
=======
        args: Tuple[Any],
        kwargs: Dict[str, Any],
    ) -> None:
        args, kwargs = _move_headers_to_kwargs(args, kwargs)
        headers = _extract_send_headers(args, kwargs)
>>>>>>> bb85f983
        if headers is None:
            headers = []
            kwargs["headers"] = headers

        topic = _extract_send_topic(args, kwargs)
        bootstrap_servers = _extract_bootstrap_servers(instance.client)
        client_id = _extract_client_id(instance.client)
        key = _extract_send_key(args, kwargs)
        partition = await _extract_send_partition(instance, args, kwargs)
        span_name = _get_span_name("send", topic)
        with tracer.start_as_current_span(
            span_name, kind=trace.SpanKind.PRODUCER
        ) as span:
            _enrich_send_span(
                span,
                bootstrap_servers=bootstrap_servers,
                client_id=client_id,
                topic=topic,
                partition=partition,
                key=key,
            )
            propagate.inject(
                headers,
                context=trace.set_span_in_context(span),
                setter=_aiokafka_setter,
            )
            try:
                if async_produce_hook is not None:
                    await async_produce_hook(span, args, kwargs)
            except Exception as hook_exception:  # pylint: disable=W0703
                _LOG.exception(hook_exception)

        return await func(*args, **kwargs)

    return _traced_send


async def _create_consumer_span(
    tracer: Tracer,
    async_consume_hook: ConsumeHookT,
    record: aiokafka.ConsumerRecord[object, object],
    extracted_context: Context,
    bootstrap_servers: str | list[str],
    client_id: str,
    consumer_group: str | None,
    args: tuple[aiokafka.TopicPartition, ...],
    kwargs: dict[str, Any],
) -> trace.Span:
    span_name = _get_span_name("receive", record.topic)
    with tracer.start_as_current_span(
        span_name,
        context=extracted_context,
        kind=trace.SpanKind.CONSUMER,
    ) as span:
        new_context = trace.set_span_in_context(span, extracted_context)
        token = context.attach(new_context)
        _enrich_getone_span(
            span,
            bootstrap_servers=bootstrap_servers,
            client_id=client_id,
            consumer_group=consumer_group,
            topic=record.topic,
            partition=record.partition,
            key=record.key,
            offset=record.offset,
        )
        try:
            if async_consume_hook is not None:
                await async_consume_hook(span, record, args, kwargs)
        except Exception as hook_exception:  # pylint: disable=W0703
            _LOG.exception(hook_exception)
        context.detach(token)

    return span


def _wrap_getone(
    tracer: Tracer, async_consume_hook: ConsumeHookT
) -> Callable[..., Awaitable[aiokafka.ConsumerRecord[object, object]]]:
    async def _traced_getone(
        func: AIOKafkaGetOneProto,
        instance: aiokafka.AIOKafkaConsumer,
        args: tuple[aiokafka.TopicPartition, ...],
        kwargs: dict[str, Any],
    ) -> aiokafka.ConsumerRecord[object, object]:
        record = await func(*args, **kwargs)

        if record:
            bootstrap_servers = _extract_bootstrap_servers(instance._client)
            client_id = _extract_client_id(instance._client)
            consumer_group = _extract_consumer_group(instance)

            extracted_context = propagate.extract(
                record.headers, getter=_aiokafka_getter
            )
            await _create_consumer_span(
                tracer,
                async_consume_hook,
                record,
                extracted_context,
                bootstrap_servers,
                client_id,
                consumer_group,
                args,
                kwargs,
            )
        return record

    return _traced_getone


def _wrap_getmany(
    tracer: Tracer, async_consume_hook: ConsumeHookT
) -> Callable[
    ...,
    Awaitable[
        dict[
            aiokafka.TopicPartition,
            list[aiokafka.ConsumerRecord[object, object]],
        ]
    ],
]:
    async def _traced_getmany(
        func: AIOKafkaGetManyProto,
        instance: aiokafka.AIOKafkaConsumer,
        args: tuple[aiokafka.TopicPartition, ...],
        kwargs: dict[str, Any],
    ) -> dict[
        aiokafka.TopicPartition, list[aiokafka.ConsumerRecord[object, object]]
    ]:
        records = await func(*args, **kwargs)

        if records:
            bootstrap_servers = _extract_bootstrap_servers(instance._client)
            client_id = _extract_client_id(instance._client)
            consumer_group = _extract_consumer_group(instance)

            span_name = _get_span_name(
                "receive",
                ", ".join(sorted({topic.topic for topic in records.keys()})),
            )
            with tracer.start_as_current_span(
                span_name, kind=trace.SpanKind.CONSUMER
            ) as poll_span:
                _enrich_getmany_poll_span(
                    poll_span,
                    bootstrap_servers=bootstrap_servers,
                    client_id=client_id,
                    consumer_group=consumer_group,
                    message_count=sum(len(r) for r in records.values()),
                )

                for topic, topic_records in records.items():
                    span_name = _get_span_name("receive", topic.topic)
                    with tracer.start_as_current_span(
                        span_name, kind=trace.SpanKind.CONSUMER
                    ) as topic_span:
                        _enrich_getmany_topic_span(
                            topic_span,
                            bootstrap_servers=bootstrap_servers,
                            client_id=client_id,
                            consumer_group=consumer_group,
                            topic=topic.topic,
                            partition=topic.partition,
                            message_count=len(topic_records),
                        )

                        for record in topic_records:
                            extracted_context = propagate.extract(
                                record.headers, getter=_aiokafka_getter
                            )
                            record_span = await _create_consumer_span(
                                tracer,
                                async_consume_hook,
                                record,
                                extracted_context,
                                bootstrap_servers,
                                client_id,
                                consumer_group,
                                args,
                                kwargs,
                            )
                            topic_span.add_link(record_span.get_span_context())
        return records

    return _traced_getmany<|MERGE_RESOLUTION|>--- conflicted
+++ resolved
@@ -405,18 +405,11 @@
     async def _traced_send(
         func: AIOKafkaSendProto,
         instance: aiokafka.AIOKafkaProducer,
-<<<<<<< HEAD
         args: tuple[Any, ...],
         kwargs: dict[str, Any],
     ) -> asyncio.Future[RecordMetadata]:
+        args, kwargs = _move_headers_to_kwargs(args, kwargs)
         headers: HeadersT | None = _extract_send_headers(args, kwargs)
-=======
-        args: Tuple[Any],
-        kwargs: Dict[str, Any],
-    ) -> None:
-        args, kwargs = _move_headers_to_kwargs(args, kwargs)
-        headers = _extract_send_headers(args, kwargs)
->>>>>>> bb85f983
         if headers is None:
             headers = []
             kwargs["headers"] = headers
