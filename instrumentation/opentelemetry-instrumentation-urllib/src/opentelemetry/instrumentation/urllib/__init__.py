# Copyright The OpenTelemetry Authors
#
# Licensed under the Apache License, Version 2.0 (the "License");
# you may not use this file except in compliance with the License.
# You may obtain a copy of the License at
#
#     http://www.apache.org/licenses/LICENSE-2.0
#
# Unless required by applicable law or agreed to in writing, software
# distributed under the License is distributed on an "AS IS" BASIS,
# WITHOUT WARRANTIES OR CONDITIONS OF ANY KIND, either express or implied.
# See the License for the specific language governing permissions and
# limitations under the License.


"""
This library allows tracing HTTP requests made by the
`urllib https://docs.python.org/3/library/urllib.html>`_ library.

Usage
-----

.. code-block:: python

    from urllib import request
    from opentelemetry.instrumentation.urllib import URLLibInstrumentor

    # You can optionally pass a custom TracerProvider to
    # URLLibInstrumentor().instrument()

    URLLibInstrumentor().instrument()
    req = request.Request('https://postman-echo.com/post', method="POST")
    r = request.urlopen(req)

API
---
"""

import functools
import types
from urllib.request import (  # pylint: disable=no-name-in-module,import-error
    OpenerDirector,
    Request,
)

from opentelemetry import context
from opentelemetry.instrumentation.instrumentor import BaseInstrumentor
from opentelemetry.instrumentation.metric import (
    HTTPMetricRecorder,
    HTTPMetricType,
    MetricMixin,
)
from opentelemetry.instrumentation.urllib.version import (  # pylint: disable=no-name-in-module,import-error
    __version__,
)
from opentelemetry.instrumentation.utils import http_status_to_status_code
from opentelemetry.propagate import inject
from opentelemetry.trace import SpanKind, get_tracer
from opentelemetry.trace.status import Status

# A key to a context variable to avoid creating duplicate spans when instrumenting
_SUPPRESS_HTTP_INSTRUMENTATION_KEY = "suppress_http_instrumentation"


class URLLibInstrumentor(BaseInstrumentor, MetricMixin):
    """An instrumentor for urllib
    See `BaseInstrumentor`
    """

    def _instrument(self, **kwargs):
        """Instruments urllib module

        Args:
            **kwargs: Optional arguments
                ``tracer_provider``: a TracerProvider, defaults to global
                ``span_callback``: An optional callback invoked before returning the http response.
                 Invoked with Span and http.client.HTTPResponse
                ``name_callback``: Callback which calculates a generic span name for an
                    outgoing HTTP request based on the method and url.
                    Optional: Defaults to get_default_span_name.
        """

        _instrument(
            tracer_provider=kwargs.get("tracer_provider"),
            span_callback=kwargs.get("span_callback"),
            name_callback=kwargs.get("name_callback"),
        )

        self.init_metrics(
            __name__, __version__,
        )

        # pylint: disable=W0201
        self.metric_recorder = HTTPMetricRecorder(
            self.meter, HTTPMetricType.CLIENT
        )

    def _uninstrument(self, **kwargs):
        _uninstrument()

    def uninstrument_opener(
        self, opener: OpenerDirector
    ):  # pylint: disable=no-self-use
        """uninstrument_opener a specific instance of urllib.request.OpenerDirector"""
        _uninstrument_from(opener, restore_as_bound_func=True)


def get_default_span_name(method):
    """Default implementation for name_callback, returns HTTP {method_name}."""
    return "HTTP {}".format(method).strip()


def _instrument(tracer_provider=None, span_callback=None, name_callback=None):
    """Enables tracing of all requests calls that go through
    :code:`urllib.Client._make_request`"""

    opener_open = OpenerDirector.open

    @functools.wraps(opener_open)
    def instrumented_open(opener, fullurl, data=None, timeout=None):

        if isinstance(fullurl, str):
            request_ = Request(fullurl, data)
        else:
            request_ = fullurl

        def get_or_create_headers():
            return getattr(request_, "headers", {})

        def call_wrapped():
            return opener_open(opener, request_, data=data, timeout=timeout)

        return _instrumented_open_call(
            opener, request_, call_wrapped, get_or_create_headers
        )

    def _instrumented_open_call(
        _, request, call_wrapped, get_or_create_headers
    ):  # pylint: disable=too-many-locals
        if context.get_value("suppress_instrumentation") or context.get_value(
            _SUPPRESS_HTTP_INSTRUMENTATION_KEY
        ):
            return call_wrapped()

        method = request.get_method().upper()
        url = request.full_url

        span_name = ""
        if name_callback is not None:
            span_name = name_callback(method, url)
        if not span_name or not isinstance(span_name, str):
            span_name = get_default_span_name(method)

        recorder = URLLibInstrumentor().metric_recorder

        labels = {
            "http.method": method,
            "http.url": url,
        }

        with get_tracer(
            __name__, __version__, tracer_provider
        ).start_as_current_span(span_name, kind=SpanKind.CLIENT) as span:
            exception = None
            with recorder.record_client_duration(labels):
                if span.is_recording():
                    span.set_attribute("http.method", method)
                    span.set_attribute("http.url", url)

                headers = get_or_create_headers()
                inject(headers)

<<<<<<< HEAD
                token = context.attach(
                    context.set_value(_SUPPRESS_URLLIB_INSTRUMENTATION_KEY, True)
                )
                try:
                    result = call_wrapped()  # *** PROCEED
                except Exception as exc:  # pylint: disable=W0703
                    exception = exc
                    result = getattr(exc, "file", None)
                finally:
                    context.detach(token)
=======
            token = context.attach(
                context.set_value(_SUPPRESS_HTTP_INSTRUMENTATION_KEY, True)
            )
            try:
                result = call_wrapped()  # *** PROCEED
            except Exception as exc:  # pylint: disable=W0703
                exception = exc
                result = getattr(exc, "file", None)
            finally:
                context.detach(token)
>>>>>>> 41b5f232

                if result is not None:

                    code_ = result.getcode()
                    labels["http.status_code"] = str(code_)

                if span.is_recording():
                    span.set_attribute("http.method", method)
                    span.set_attribute("http.url", url)

                headers = get_or_create_headers()
                propagators.inject(type(headers).__setitem__, headers)

                token = context.attach(
                    context.set_value(
                        _SUPPRESS_URLLIB_INSTRUMENTATION_KEY, True
                    )
                )
                try:
                    result = call_wrapped()  # *** PROCEED
                except Exception as exc:  # pylint: disable=W0703
                    exception = exc
                    result = getattr(exc, "file", None)
                finally:
                    context.detach(token)

                if result is not None:

                    code_ = result.getcode()
                    labels["http.status_code"] = str(code_)

                    if span.is_recording():
                        span.set_attribute("http.status_code", code_)
                        span.set_attribute("http.status_text", result.reason)
                        span.set_status(
                            Status(http_status_to_status_code(code_))
                        )

                    ver_ = str(getattr(result, "version", ""))
                    if ver_:
                        labels["http.flavor"] = "{}.{}".format(
                            ver_[:1], ver_[:-1]
                        )

                if span_callback is not None:
                    span_callback(span, result)

            if exception is not None:
                raise exception.with_traceback(exception.__traceback__)

        return result

    instrumented_open.opentelemetry_instrumentation_urllib_applied = True
    OpenerDirector.open = instrumented_open


def _uninstrument():
    """Disables instrumentation of :code:`urllib` through this module.

    Note that this only works if no other module also patches urllib."""
    _uninstrument_from(OpenerDirector)


def _uninstrument_from(instr_root, restore_as_bound_func=False):

    instr_func_name = "open"
    instr_func = getattr(instr_root, instr_func_name)
    if not getattr(
        instr_func, "opentelemetry_instrumentation_urllib_applied", False,
    ):
        return

    original = instr_func.__wrapped__  # pylint:disable=no-member
    if restore_as_bound_func:
        original = types.MethodType(original, instr_root)
    setattr(instr_root, instr_func_name, original)<|MERGE_RESOLUTION|>--- conflicted
+++ resolved
@@ -170,9 +170,8 @@
                 headers = get_or_create_headers()
                 inject(headers)
 
-<<<<<<< HEAD
                 token = context.attach(
-                    context.set_value(_SUPPRESS_URLLIB_INSTRUMENTATION_KEY, True)
+                    context.set_value(_SUPPRESS_HTTP_INSTRUMENTATION_KEY, True)
                 )
                 try:
                     result = call_wrapped()  # *** PROCEED
@@ -181,18 +180,6 @@
                     result = getattr(exc, "file", None)
                 finally:
                     context.detach(token)
-=======
-            token = context.attach(
-                context.set_value(_SUPPRESS_HTTP_INSTRUMENTATION_KEY, True)
-            )
-            try:
-                result = call_wrapped()  # *** PROCEED
-            except Exception as exc:  # pylint: disable=W0703
-                exception = exc
-                result = getattr(exc, "file", None)
-            finally:
-                context.detach(token)
->>>>>>> 41b5f232
 
                 if result is not None:
 
