# Copyright The OpenTelemetry Authors
#
# Licensed under the Apache License, Version 2.0 (the "License");
# you may not use this file except in compliance with the License.
# You may obtain a copy of the License at
#
#     http://www.apache.org/licenses/LICENSE-2.0
#
# Unless required by applicable law or agreed to in writing, software
# distributed under the License is distributed on an "AS IS" BASIS,
# WITHOUT WARRANTIES OR CONDITIONS OF ANY KIND, either express or implied.
# See the License for the specific language governing permissions and
# limitations under the License.
import io
import json
import sys
import zipfile
from unittest.mock import Mock, patch

import botocore.session
from botocore.exceptions import ParamValidationError
from moto import (  # pylint: disable=import-error
    mock_dynamodb2,
    mock_ec2,
    mock_iam,
    mock_kinesis,
    mock_kms,
    mock_lambda,
    mock_s3,
    mock_sqs,
    mock_sts,
    mock_xray,
)
from pytest import mark

from opentelemetry import trace as trace_api
from opentelemetry.context import attach, detach, set_value
from opentelemetry.instrumentation.botocore import BotocoreInstrumentor
from opentelemetry.instrumentation.utils import _SUPPRESS_INSTRUMENTATION_KEY
from opentelemetry.propagate import get_global_textmap, set_global_textmap
from opentelemetry.semconv.trace import SpanAttributes
from opentelemetry.test.mock_textmap import MockTextMapPropagator
from opentelemetry.test.test_base import TestBase

_REQUEST_ID_REGEX_MATCH = r"[A-Z0-9]{52}"


def get_as_zip_file(file_name, content):
    zip_output = io.BytesIO()
    with zipfile.ZipFile(zip_output, "w", zipfile.ZIP_DEFLATED) as zip_file:
        zip_file.writestr(file_name, content)
    zip_output.seek(0)
    return zip_output.read()


def return_headers_lambda_str():
    pfunc = """
def lambda_handler(event, context):
    print("custom log event")
    headers = event.get('headers', event.get('attributes', {}))
    return headers
"""
    return pfunc


# pylint:disable=too-many-public-methods
class TestBotocoreInstrumentor(TestBase):
    """Botocore integration testsuite"""

    def setUp(self):
        super().setUp()
        BotocoreInstrumentor().instrument()

        self.session = botocore.session.get_session()
        self.session.set_credentials(
            access_key="access-key", secret_key="secret-key"
        )
        self.region = "us-west-2"

    def tearDown(self):
        super().tearDown()
        BotocoreInstrumentor().uninstrument()

    def _make_client(self, service: str):
        return self.session.create_client(service, region_name=self.region)

    def _default_span_attributes(self, service: str, operation: str):
        return {
            SpanAttributes.RPC_SYSTEM: "aws-api",
            SpanAttributes.RPC_SERVICE: service,
            SpanAttributes.RPC_METHOD: operation,
            "aws.region": self.region,
            "retry_attempts": 0,
            SpanAttributes.HTTP_STATUS_CODE: 200,
        }

    def assert_only_span(self):
        spans = self.memory_exporter.get_finished_spans()
        self.assertEqual(1, len(spans))
        return spans[0]

    def assert_span(
        self, service: str, operation: str, request_id=None, attributes=None,
    ):
        span = self.assert_only_span()
        expected = self._default_span_attributes(service, operation)
        if attributes:
            expected.update(attributes)

        span_attributes_request_id = "aws.request_id"
        if request_id is _REQUEST_ID_REGEX_MATCH:
            actual_request_id = span.attributes[span_attributes_request_id]
            self.assertRegex(actual_request_id, _REQUEST_ID_REGEX_MATCH)
            expected[span_attributes_request_id] = actual_request_id
        elif request_id is not None:
            expected[span_attributes_request_id] = request_id

        self.assertSpanHasAttributes(span, expected)
        self.assertEqual("{}.{}".format(service, operation), span.name)
        return span

    @mock_ec2
    def test_traced_client(self):
        ec2 = self._make_client("ec2")

        ec2.describe_instances()

        request_id = "fdcdcab1-ae5c-489e-9c33-4637c5dda355"
        self.assert_span("EC2", "DescribeInstances", request_id=request_id)

    @mock_ec2
    def test_not_recording(self):
        mock_tracer = Mock()
        mock_span = Mock()
        mock_span.is_recording.return_value = False
        mock_tracer.start_span.return_value = mock_span
        with patch("opentelemetry.trace.get_tracer") as tracer:
            tracer.return_value = mock_tracer
            ec2 = self._make_client("ec2")
            ec2.describe_instances()
            self.assertFalse(mock_span.is_recording())
            self.assertTrue(mock_span.is_recording.called)
            self.assertFalse(mock_span.set_attribute.called)
            self.assertFalse(mock_span.set_status.called)

    @mock_s3
    def test_exception(self):
        s3 = self._make_client("s3")

        with self.assertRaises(ParamValidationError):
            s3.list_objects(bucket="mybucket")

        spans = self.memory_exporter.get_finished_spans()
        self.assertEqual(1, len(spans))
        span = spans[0]

        expected = self._default_span_attributes("S3", "ListObjects")
        expected.pop(SpanAttributes.HTTP_STATUS_CODE)
        expected.pop("retry_attempts")
        self.assertEqual(expected, span.attributes)
        self.assertIs(span.status.status_code, trace_api.StatusCode.ERROR)

        self.assertEqual(1, len(span.events))
        event = span.events[0]
        self.assertIn(SpanAttributes.EXCEPTION_STACKTRACE, event.attributes)
        self.assertIn(SpanAttributes.EXCEPTION_TYPE, event.attributes)
        self.assertIn(SpanAttributes.EXCEPTION_MESSAGE, event.attributes)

    @mock_s3
    def test_s3_client(self):
        s3 = self._make_client("s3")

        s3.list_buckets()
        self.assert_span("S3", "ListBuckets")

    @mock_s3
    def test_s3_put(self):
        s3 = self._make_client("s3")

        location = {"LocationConstraint": "us-west-2"}
        s3.create_bucket(Bucket="mybucket", CreateBucketConfiguration=location)
        self.assert_span("S3", "CreateBucket")
        self.memory_exporter.clear()

        s3.put_object(Key="foo", Bucket="mybucket", Body=b"bar")
        self.assert_span("S3", "PutObject")
        self.memory_exporter.clear()

        s3.get_object(Bucket="mybucket", Key="foo")
        self.assert_span("S3", "GetObject")

    @mock_sqs
    def test_sqs_client(self):
        sqs = self._make_client("sqs")

        sqs.list_queues()

        self.assert_span(
            "SQS", "ListQueues", request_id=_REQUEST_ID_REGEX_MATCH
        )

    @mock_sqs
    def test_sqs_send_message(self):
        sqs = self._make_client("sqs")
        test_queue_name = "test_queue_name"

        response = sqs.create_queue(QueueName=test_queue_name)
        self.assert_span(
            "SQS", "CreateQueue", request_id=_REQUEST_ID_REGEX_MATCH
        )
        self.memory_exporter.clear()

        queue_url = response["QueueUrl"]
        sqs.send_message(QueueUrl=queue_url, MessageBody="Test SQS MESSAGE!")

        self.assert_span(
            "SQS",
            "SendMessage",
            request_id=_REQUEST_ID_REGEX_MATCH,
            attributes={"aws.queue_url": queue_url},
        )

    @mock_kinesis
    def test_kinesis_client(self):
        kinesis = self._make_client("kinesis")

        kinesis.list_streams()
        self.assert_span("Kinesis", "ListStreams")

    @mock_kinesis
    def test_unpatch(self):
        kinesis = self._make_client("kinesis")

        BotocoreInstrumentor().uninstrument()

        kinesis.list_streams()
        self.assertEqual(0, len(self.memory_exporter.get_finished_spans()))

    @mock_ec2
    def test_uninstrument_does_not_inject_headers(self):
        headers = {}
        previous_propagator = get_global_textmap()
        try:
            set_global_textmap(MockTextMapPropagator())

            def intercept_headers(**kwargs):
                headers.update(kwargs["request"].headers)

            ec2 = self._make_client("ec2")

            BotocoreInstrumentor().uninstrument()

            ec2.meta.events.register_first(
                "before-send.ec2.DescribeInstances", intercept_headers
            )
            with self.tracer_provider.get_tracer("test").start_span("parent"):
                ec2.describe_instances()

            self.assertNotIn(MockTextMapPropagator.TRACE_ID_KEY, headers)
            self.assertNotIn(MockTextMapPropagator.SPAN_ID_KEY, headers)
        finally:
            set_global_textmap(previous_propagator)

    @mock_sqs
    def test_double_patch(self):
        sqs = self._make_client("sqs")

        BotocoreInstrumentor().instrument()
        BotocoreInstrumentor().instrument()

        sqs.list_queues()
        self.assert_span(
            "SQS", "ListQueues", request_id=_REQUEST_ID_REGEX_MATCH
        )

    @mock_lambda
    def test_lambda_client(self):
        lamb = self._make_client("lambda")

        lamb.list_functions()
        self.assert_span("Lambda", "ListFunctions")

    @mock_iam
    def get_role_name(self):
        iam = self._make_client("iam")
        return iam.create_role(
            RoleName="my-role",
            AssumeRolePolicyDocument="some policy",
            Path="/my-path/",
        )["Role"]["Arn"]

    @mark.skipif(
        sys.platform == "win32",
        reason="requires docker and Github CI Windows does not have docker installed by default",
    )
    @mock_lambda
    def test_lambda_invoke_propagation(self):

        previous_propagator = get_global_textmap()
        try:
            set_global_textmap(MockTextMapPropagator())

            lamb = self._make_client("lambda")
            lamb.create_function(
                FunctionName="testFunction",
                Runtime="python3.8",
                Role=self.get_role_name(),
                Handler="lambda_function.lambda_handler",
                Code={
                    "ZipFile": get_as_zip_file(
                        "lambda_function.py", return_headers_lambda_str()
                    )
                },
                Description="test lambda function",
                Timeout=3,
                MemorySize=128,
                Publish=True,
            )
            # 2 spans for create IAM + create lambda
            self.assertEqual(2, len(self.memory_exporter.get_finished_spans()))
            self.memory_exporter.clear()

            response = lamb.invoke(
                Payload=json.dumps({}),
                FunctionName="testFunction",
                InvocationType="RequestResponse",
            )

            span = self.assert_span(
                "Lambda", "Invoke", request_id=_REQUEST_ID_REGEX_MATCH
            )
            span_context = span.get_span_context()

            # assert injected span
            results = response["Payload"].read().decode("utf-8")
            headers = json.loads(results)

            self.assertEqual(
                str(span_context.trace_id),
                headers[MockTextMapPropagator.TRACE_ID_KEY],
            )
            self.assertEqual(
                str(span_context.span_id),
                headers[MockTextMapPropagator.SPAN_ID_KEY],
            )
        finally:
            set_global_textmap(previous_propagator)

    @mock_kms
    def test_kms_client(self):
        kms = self._make_client("kms")

        kms.list_keys(Limit=21)

        span = self.assert_only_span()
        # check for exact attribute set to make sure not to leak any kms secrets
        self.assertEqual(
            self._default_span_attributes("KMS", "ListKeys"), span.attributes
        )

    @mock_sts
    def test_sts_client(self):
        sts = self._make_client("sts")

        sts.get_caller_identity()

        span = self.assert_only_span()
        expected = self._default_span_attributes("STS", "GetCallerIdentity")
        expected["aws.request_id"] = "c6104cbe-af31-11e0-8154-cbc7ccf896c7"
        # check for exact attribute set to make sure not to leak any sts secrets
        self.assertEqual(expected, span.attributes)

    @mock_ec2
    def test_propagator_injects_into_request(self):
        headers = {}
        previous_propagator = get_global_textmap()

        def check_headers(**kwargs):
            nonlocal headers
            headers = kwargs["request"].headers

        try:
            set_global_textmap(MockTextMapPropagator())

            ec2 = self._make_client("ec2")
            ec2.meta.events.register_first(
                "before-send.ec2.DescribeInstances", check_headers
            )
            ec2.describe_instances()

            request_id = "fdcdcab1-ae5c-489e-9c33-4637c5dda355"
            span = self.assert_span(
                "EC2", "DescribeInstances", request_id=request_id
            )

            self.assertIn(MockTextMapPropagator.TRACE_ID_KEY, headers)
            self.assertEqual(
                str(span.get_span_context().trace_id),
                headers[MockTextMapPropagator.TRACE_ID_KEY],
            )
            self.assertIn(MockTextMapPropagator.SPAN_ID_KEY, headers)
            self.assertEqual(
                str(span.get_span_context().span_id),
                headers[MockTextMapPropagator.SPAN_ID_KEY],
            )

        finally:
            set_global_textmap(previous_propagator)

    @mock_xray
    def test_suppress_instrumentation_xray_client(self):
        xray_client = self._make_client("xray")
        token = attach(set_value(_SUPPRESS_INSTRUMENTATION_KEY, True))
        try:
            xray_client.put_trace_segments(TraceSegmentDocuments=["str1"])
            xray_client.put_trace_segments(TraceSegmentDocuments=["str2"])
        finally:
            detach(token)
        self.assertEqual(0, len(self.get_finished_spans()))

    @mock_dynamodb2
    def test_dynamodb_client(self):
        ddb = self._make_client("dynamodb")

        test_table_name = "test_table_name"

        ddb.create_table(
            AttributeDefinitions=[
                {"AttributeName": "id", "AttributeType": "S"},
            ],
            KeySchema=[{"AttributeName": "id", "KeyType": "HASH"}],
            ProvisionedThroughput={
                "ReadCapacityUnits": 5,
                "WriteCapacityUnits": 5,
            },
            TableName=test_table_name,
        )
        self.assert_span(
            "DynamoDB",
            "CreateTable",
            request_id=_REQUEST_ID_REGEX_MATCH,
            attributes={"aws.table_name": test_table_name},
        )
        self.memory_exporter.clear()

        ddb.put_item(TableName=test_table_name, Item={"id": {"S": "test_key"}})
        self.assert_span(
            "DynamoDB",
            "PutItem",
            request_id=_REQUEST_ID_REGEX_MATCH,
            attributes={"aws.table_name": test_table_name},
        )
        self.memory_exporter.clear()

        ddb.get_item(TableName=test_table_name, Key={"id": {"S": "test_key"}})
<<<<<<< HEAD
        self.assert_span(
            "DynamoDB",
            "GetItem",
            request_id=_REQUEST_ID_REGEX_MATCH,
            attributes={"aws.table_name": test_table_name},
=======

        spans = self.memory_exporter.get_finished_spans()
        assert spans
        self.assertEqual(len(spans), 3)
        create_table_attributes = spans[0].attributes
        self.assertRegex(
            create_table_attributes["aws.request_id"], r"[A-Z0-9]{52}"
        )
        self.assertEqual(
            create_table_attributes,
            {
                "aws.operation": "CreateTable",
                "aws.region": "us-west-2",
                "aws.service": "dynamodb",
                "aws.request_id": create_table_attributes["aws.request_id"],
                "aws.table_name": "test_table_name",
                "retry_attempts": 0,
                SpanAttributes.HTTP_STATUS_CODE: 200,
            },
        )
        put_item_attributes = spans[1].attributes
        self.assertRegex(
            put_item_attributes["aws.request_id"], r"[A-Z0-9]{52}"
        )
        self.assertEqual(
            put_item_attributes,
            {
                "aws.operation": "PutItem",
                "aws.region": "us-west-2",
                "aws.request_id": put_item_attributes["aws.request_id"],
                "aws.service": "dynamodb",
                "aws.table_name": "test_table_name",
                "retry_attempts": 0,
                SpanAttributes.HTTP_STATUS_CODE: 200,
            },
        )
        get_item_attributes = spans[2].attributes
        self.assertRegex(
            get_item_attributes["aws.request_id"], r"[A-Z0-9]{52}"
        )
        self.assertEqual(
            get_item_attributes,
            {
                "aws.operation": "GetItem",
                "aws.region": "us-west-2",
                "aws.request_id": get_item_attributes["aws.request_id"],
                "aws.service": "dynamodb",
                "aws.table_name": "test_table_name",
                "retry_attempts": 0,
                SpanAttributes.HTTP_STATUS_CODE: 200,
            },
        )

    @mock_dynamodb2
    def test_request_hook(self):
        request_hook_service_attribute_name = "request_hook.service_name"
        request_hook_operation_attribute_name = "request_hook.operation_name"
        request_hook_api_params_attribute_name = "request_hook.api_params"

        def request_hook(span, service_name, operation_name, api_params):
            hook_attributes = {
                request_hook_service_attribute_name: service_name,
                request_hook_operation_attribute_name: operation_name,
                request_hook_api_params_attribute_name: json.dumps(api_params),
            }
            if span and span.is_recording():
                span.set_attributes(hook_attributes)

        BotocoreInstrumentor().uninstrument()
        BotocoreInstrumentor().instrument(request_hook=request_hook,)

        self.session = botocore.session.get_session()
        self.session.set_credentials(
            access_key="access-key", secret_key="secret-key"
        )

        ddb = self.session.create_client("dynamodb", region_name="us-west-2")

        test_table_name = "test_table_name"

        ddb.create_table(
            AttributeDefinitions=[
                {"AttributeName": "id", "AttributeType": "S"},
            ],
            KeySchema=[{"AttributeName": "id", "KeyType": "HASH"}],
            ProvisionedThroughput={
                "ReadCapacityUnits": 5,
                "WriteCapacityUnits": 5,
            },
            TableName=test_table_name,
        )

        item = {"id": {"S": "test_key"}}

        ddb.put_item(TableName=test_table_name, Item=item)

        spans = self.memory_exporter.get_finished_spans()
        assert spans
        self.assertEqual(len(spans), 2)
        put_item_attributes = spans[1].attributes

        expected_api_params = json.dumps(
            {"TableName": test_table_name, "Item": item}
        )

        self.assertEqual(
            "dynamodb",
            put_item_attributes.get(request_hook_service_attribute_name),
        )
        self.assertEqual(
            "PutItem",
            put_item_attributes.get(request_hook_operation_attribute_name),
        )
        self.assertEqual(
            expected_api_params,
            put_item_attributes.get(request_hook_api_params_attribute_name),
        )

    @mock_dynamodb2
    def test_response_hook(self):
        response_hook_service_attribute_name = "request_hook.service_name"
        response_hook_operation_attribute_name = "response_hook.operation_name"
        response_hook_result_attribute_name = "response_hook.result"

        def response_hook(span, service_name, operation_name, result):
            hook_attributes = {
                response_hook_service_attribute_name: service_name,
                response_hook_operation_attribute_name: operation_name,
                response_hook_result_attribute_name: list(result.keys()),
            }
            if span and span.is_recording():
                span.set_attributes(hook_attributes)

        BotocoreInstrumentor().uninstrument()
        BotocoreInstrumentor().instrument(response_hook=response_hook,)

        self.session = botocore.session.get_session()
        self.session.set_credentials(
            access_key="access-key", secret_key="secret-key"
        )

        ddb = self.session.create_client("dynamodb", region_name="us-west-2")

        test_table_name = "test_table_name"

        ddb.create_table(
            AttributeDefinitions=[
                {"AttributeName": "id", "AttributeType": "S"},
            ],
            KeySchema=[{"AttributeName": "id", "KeyType": "HASH"}],
            ProvisionedThroughput={
                "ReadCapacityUnits": 5,
                "WriteCapacityUnits": 5,
            },
            TableName=test_table_name,
        )

        item = {"id": {"S": "test_key"}}

        ddb.put_item(TableName=test_table_name, Item=item)

        spans = self.memory_exporter.get_finished_spans()
        assert spans
        self.assertEqual(len(spans), 2)
        put_item_attributes = spans[1].attributes

        expected_result_keys = ("ResponseMetadata",)

        self.assertEqual(
            "dynamodb",
            put_item_attributes.get(response_hook_service_attribute_name),
        )
        self.assertEqual(
            "PutItem",
            put_item_attributes.get(response_hook_operation_attribute_name),
        )
        self.assertEqual(
            expected_result_keys,
            put_item_attributes.get(response_hook_result_attribute_name),
>>>>>>> c143d053
        )<|MERGE_RESOLUTION|>--- conflicted
+++ resolved
@@ -453,64 +453,11 @@
         self.memory_exporter.clear()
 
         ddb.get_item(TableName=test_table_name, Key={"id": {"S": "test_key"}})
-<<<<<<< HEAD
         self.assert_span(
             "DynamoDB",
             "GetItem",
             request_id=_REQUEST_ID_REGEX_MATCH,
             attributes={"aws.table_name": test_table_name},
-=======
-
-        spans = self.memory_exporter.get_finished_spans()
-        assert spans
-        self.assertEqual(len(spans), 3)
-        create_table_attributes = spans[0].attributes
-        self.assertRegex(
-            create_table_attributes["aws.request_id"], r"[A-Z0-9]{52}"
-        )
-        self.assertEqual(
-            create_table_attributes,
-            {
-                "aws.operation": "CreateTable",
-                "aws.region": "us-west-2",
-                "aws.service": "dynamodb",
-                "aws.request_id": create_table_attributes["aws.request_id"],
-                "aws.table_name": "test_table_name",
-                "retry_attempts": 0,
-                SpanAttributes.HTTP_STATUS_CODE: 200,
-            },
-        )
-        put_item_attributes = spans[1].attributes
-        self.assertRegex(
-            put_item_attributes["aws.request_id"], r"[A-Z0-9]{52}"
-        )
-        self.assertEqual(
-            put_item_attributes,
-            {
-                "aws.operation": "PutItem",
-                "aws.region": "us-west-2",
-                "aws.request_id": put_item_attributes["aws.request_id"],
-                "aws.service": "dynamodb",
-                "aws.table_name": "test_table_name",
-                "retry_attempts": 0,
-                SpanAttributes.HTTP_STATUS_CODE: 200,
-            },
-        )
-        get_item_attributes = spans[2].attributes
-        self.assertRegex(
-            get_item_attributes["aws.request_id"], r"[A-Z0-9]{52}"
-        )
-        self.assertEqual(
-            get_item_attributes,
-            {
-                "aws.operation": "GetItem",
-                "aws.region": "us-west-2",
-                "aws.request_id": get_item_attributes["aws.request_id"],
-                "aws.service": "dynamodb",
-                "aws.table_name": "test_table_name",
-                "retry_attempts": 0,
-                SpanAttributes.HTTP_STATUS_CODE: 200,
-            },
         )
 
     @mock_dynamodb2
@@ -639,5 +586,4 @@
         self.assertEqual(
             expected_result_keys,
             put_item_attributes.get(response_hook_result_attribute_name),
->>>>>>> c143d053
         )