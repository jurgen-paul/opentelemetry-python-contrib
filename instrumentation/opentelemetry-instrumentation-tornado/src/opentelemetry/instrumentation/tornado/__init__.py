--- conflicted
+++ resolved
@@ -321,12 +321,7 @@
     wrapt.apply_patch(cls, method_name, wrapper)
 
 
-<<<<<<< HEAD
 def _prepare(self, request_hook, func, handler, args, kwargs):
-=======
-def _prepare(tracer, request_hook, func, handler, args, kwargs):
-    start_time = time_ns()
->>>>>>> 18e056b8
     request = handler.request
     if _excluded_urls.url_disabled(request.uri):
         return func(*args, **kwargs)
@@ -475,11 +470,7 @@
         if isinstance(error, tornado.web.HTTPError):
             status_code = error.status_code
             if not ctx and status_code == 404:
-<<<<<<< HEAD
                 ctx = _start_span(self, handler, _time_ns())
-=======
-                ctx = _start_span(tracer, handler, time_ns())
->>>>>>> 18e056b8
         else:
             status_code = 500
             reason = None
