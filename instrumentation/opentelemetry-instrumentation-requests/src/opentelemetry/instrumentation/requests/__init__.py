# Copyright The OpenTelemetry Authors
#
# Licensed under the Apache License, Version 2.0 (the "License");
# you may not use this file except in compliance with the License.
# You may obtain a copy of the License at
#
#     http://www.apache.org/licenses/LICENSE-2.0
#
# Unless required by applicable law or agreed to in writing, software
# distributed under the License is distributed on an "AS IS" BASIS,
# WITHOUT WARRANTIES OR CONDITIONS OF ANY KIND, either express or implied.
# See the License for the specific language governing permissions and
# limitations under the License.

"""
This library allows tracing HTTP requests made by the
`requests <https://requests.readthedocs.io/en/master/>`_ library.

Usage
-----

.. code-block:: python

    import requests
    import opentelemetry.instrumentation.requests

    # You can optionally pass a custom TracerProvider to
    # RequestsInstrumentor.instrument()
    opentelemetry.instrumentation.requests.RequestsInstrumentor().instrument()
    response = requests.get(url="https://www.example.org/")

API
---
"""

import functools
import types

from requests.models import Response
from requests.sessions import Session
from requests.structures import CaseInsensitiveDict

from opentelemetry import context
from opentelemetry.instrumentation.instrumentor import BaseInstrumentor
from opentelemetry.instrumentation.metric import (
    HTTPMetricRecorder,
    HTTPMetricType,
    MetricMixin,
)
from opentelemetry.instrumentation.requests.version import __version__
from opentelemetry.instrumentation.utils import http_status_to_status_code
from opentelemetry.propagate import inject
from opentelemetry.trace import SpanKind, get_tracer
from opentelemetry.trace.status import Status

# A key to a context variable to avoid creating duplicate spans when instrumenting
# both, Session.request and Session.send, since Session.request calls into Session.send
_SUPPRESS_HTTP_INSTRUMENTATION_KEY = "suppress_http_instrumentation"


# pylint: disable=unused-argument
# pylint: disable=R0915
def _instrument(tracer_provider=None, span_callback=None, name_callback=None):
    """Enables tracing of all requests calls that go through
    :code:`requests.session.Session.request` (this includes
    :code:`requests.get`, etc.)."""

    # Since
    # https://github.com/psf/requests/commit/d72d1162142d1bf8b1b5711c664fbbd674f349d1
    # (v0.7.0, Oct 23, 2011), get, post, etc are implemented via request which
    # again, is implemented via Session.request (`Session` was named `session`
    # before v1.0.0, Dec 17, 2012, see
    # https://github.com/psf/requests/commit/4e5c4a6ab7bb0195dececdd19bb8505b872fe120)

    wrapped_request = Session.request
    wrapped_send = Session.send

    @functools.wraps(wrapped_request)
    def instrumented_request(self, method, url, *args, **kwargs):
        def get_or_create_headers():
            headers = kwargs.get("headers")
            if headers is None:
                headers = {}
                kwargs["headers"] = headers

            return headers

        def call_wrapped():
            return wrapped_request(self, method, url, *args, **kwargs)

        return _instrumented_requests_call(
            method, url, call_wrapped, get_or_create_headers
        )

    @functools.wraps(wrapped_send)
    def instrumented_send(self, request, **kwargs):
        def get_or_create_headers():
            request.headers = (
                request.headers
                if request.headers is not None
                else CaseInsensitiveDict()
            )
            return request.headers

        def call_wrapped():
            return wrapped_send(self, request, **kwargs)

        return _instrumented_requests_call(
            request.method, request.url, call_wrapped, get_or_create_headers
        )

    def _instrumented_requests_call(
        method: str, url: str, call_wrapped, get_or_create_headers
    ):
        if context.get_value("suppress_instrumentation") or context.get_value(
            _SUPPRESS_HTTP_INSTRUMENTATION_KEY
        ):
            return call_wrapped()

        # See
        # https://github.com/open-telemetry/opentelemetry-specification/blob/main/specification/trace/semantic_conventions/http.md#http-client
        method = method.upper()
        span_name = ""
        if name_callback is not None:
            span_name = name_callback(method, url)
        if not span_name or not isinstance(span_name, str):
            span_name = get_default_span_name(method)

        recorder = RequestsInstrumentor().metric_recorder

        labels = {}
        labels["http.method"] = method
        labels["http.url"] = url

        with get_tracer(
            __name__, __version__, tracer_provider
        ).start_as_current_span(span_name, kind=SpanKind.CLIENT) as span:
            exception = None
            with recorder.record_client_duration(labels):
                if span.is_recording():
                    span.set_attribute("http.method", method)
                    span.set_attribute("http.url", url)

                headers = get_or_create_headers()
                inject(headers)

<<<<<<< HEAD
                token = context.attach(
                    context.set_value(
                        _SUPPRESS_REQUESTS_INSTRUMENTATION_KEY, True
=======
            token = context.attach(
                context.set_value(_SUPPRESS_HTTP_INSTRUMENTATION_KEY, True)
            )
            try:
                result = call_wrapped()  # *** PROCEED
            except Exception as exc:  # pylint: disable=W0703
                exception = exc
                result = getattr(exc, "response", None)
            finally:
                context.detach(token)

            if isinstance(result, Response):
                if span.is_recording():
                    span.set_attribute("http.status_code", result.status_code)
                    span.set_attribute("http.status_text", result.reason)
                    span.set_status(
                        Status(http_status_to_status_code(result.status_code))
>>>>>>> 41b5f232
                    )
                )
                try:
                    result = call_wrapped()  # *** PROCEED
                except Exception as exc:  # pylint: disable=W0703
                    exception = exc
                    result = getattr(exc, "response", None)
                finally:
                    context.detach(token)

                if isinstance(result, Response):
                    if span.is_recording():
                        span.set_attribute(
                            "http.status_code", result.status_code
                        )
                        span.set_attribute("http.status_text", result.reason)
                        span.set_status(
                            Status(
                                http_status_to_status_code(result.status_code)
                            )
                        )
                    labels["http.status_code"] = str(result.status_code)
                    if result.raw and result.raw.version:
                        labels["http.flavor"] = (
                            str(result.raw.version)[:1]
                            + "."
                            + str(result.raw.version)[:-1]
                        )
                if span_callback is not None:
                    span_callback(span, result)

            if exception is not None:
                raise exception.with_traceback(exception.__traceback__)

        return result

    instrumented_request.opentelemetry_instrumentation_requests_applied = True
    Session.request = instrumented_request

    instrumented_send.opentelemetry_instrumentation_requests_applied = True
    Session.send = instrumented_send


def _uninstrument():
    """Disables instrumentation of :code:`requests` through this module.

    Note that this only works if no other module also patches requests."""
    _uninstrument_from(Session)


def _uninstrument_from(instr_root, restore_as_bound_func=False):
    for instr_func_name in ("request", "send"):
        instr_func = getattr(instr_root, instr_func_name)
        if not getattr(
            instr_func,
            "opentelemetry_instrumentation_requests_applied",
            False,
        ):
            continue

        original = instr_func.__wrapped__  # pylint:disable=no-member
        if restore_as_bound_func:
            original = types.MethodType(original, instr_root)
        setattr(instr_root, instr_func_name, original)


def get_default_span_name(method):
    """Default implementation for name_callback, returns HTTP {method_name}."""
    return "HTTP {}".format(method).strip()


class RequestsInstrumentor(BaseInstrumentor, MetricMixin):
    """An instrumentor for requests
    See `BaseInstrumentor`
    """

    def _instrument(self, **kwargs):
        """Instruments requests module

        Args:
            **kwargs: Optional arguments
                ``tracer_provider``: a TracerProvider, defaults to global
                ``span_callback``: An optional callback invoked before returning the http response. Invoked with Span and requests.Response
                ``name_callback``: Callback which calculates a generic span name for an
                    outgoing HTTP request based on the method and url.
                    Optional: Defaults to get_default_span_name.
        """
        _instrument(
            tracer_provider=kwargs.get("tracer_provider"),
            span_callback=kwargs.get("span_callback"),
            name_callback=kwargs.get("name_callback"),
        )
        self.init_metrics(
            __name__, __version__,
        )
        # pylint: disable=W0201
        self.metric_recorder = HTTPMetricRecorder(
            self.meter, HTTPMetricType.CLIENT
        )

    def _uninstrument(self, **kwargs):
        _uninstrument()

    @staticmethod
    def uninstrument_session(session):
        """Disables instrumentation on the session object."""
        _uninstrument_from(session, restore_as_bound_func=True)<|MERGE_RESOLUTION|>--- conflicted
+++ resolved
@@ -144,30 +144,24 @@
                 headers = get_or_create_headers()
                 inject(headers)
 
-<<<<<<< HEAD
                 token = context.attach(
-                    context.set_value(
-                        _SUPPRESS_REQUESTS_INSTRUMENTATION_KEY, True
-=======
-            token = context.attach(
-                context.set_value(_SUPPRESS_HTTP_INSTRUMENTATION_KEY, True)
-            )
-            try:
-                result = call_wrapped()  # *** PROCEED
-            except Exception as exc:  # pylint: disable=W0703
-                exception = exc
-                result = getattr(exc, "response", None)
-            finally:
-                context.detach(token)
-
-            if isinstance(result, Response):
-                if span.is_recording():
-                    span.set_attribute("http.status_code", result.status_code)
-                    span.set_attribute("http.status_text", result.reason)
-                    span.set_status(
-                        Status(http_status_to_status_code(result.status_code))
->>>>>>> 41b5f232
-                    )
+                    context.set_value(_SUPPRESS_HTTP_INSTRUMENTATION_KEY, True)
+                )
+                try:
+                    result = call_wrapped()  # *** PROCEED
+                except Exception as exc:  # pylint: disable=W0703
+                    exception = exc
+                    result = getattr(exc, "response", None)
+                finally:
+                    context.detach(token)
+
+                if isinstance(result, Response):
+                    if span.is_recording():
+                        span.set_attribute("http.status_code", result.status_code)
+                        span.set_attribute("http.status_text", result.reason)
+                        span.set_status(
+                            Status(http_status_to_status_code(result.status_code))
+                        )
                 )
                 try:
                     result = call_wrapped()  # *** PROCEED
