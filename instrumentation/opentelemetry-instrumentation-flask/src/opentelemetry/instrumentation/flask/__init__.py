# Copyright The OpenTelemetry Authors
#
# Licensed under the Apache License, Version 2.0 (the "License");
# you may not use this file except in compliance with the License.
# You may obtain a copy of the License at
#
#     http://www.apache.org/licenses/LICENSE-2.0
#
# Unless required by applicable law or agreed to in writing, software
# distributed under the License is distributed on an "AS IS" BASIS,
# WITHOUT WARRANTIES OR CONDITIONS OF ANY KIND, either express or implied.
# See the License for the specific language governing permissions and
# limitations under the License.

# Note: This package is not named "flask" because of
# https://github.com/PyCQA/pylint/issues/2648

"""
This library builds on the OpenTelemetry WSGI middleware to track web requests
in Flask applications. In addition to opentelemetry-util-http, it
supports Flask-specific features such as:

* The Flask url rule pattern is used as the Span name.
* The ``http.route`` Span attribute is set so that one can see which URL rule
  matched a request.

Usage
-----

.. code-block:: python

    from flask import Flask
    from opentelemetry.instrumentation.flask import FlaskInstrumentor

    app = Flask(__name__)

    FlaskInstrumentor().instrument_app(app)

    @app.route("/")
    def hello():
        return "Hello!"

    if __name__ == "__main__":
        app.run(debug=True)

API
---
"""

from logging import getLogger

import flask

import opentelemetry.instrumentation.wsgi as otel_wsgi
from opentelemetry import context, trace
from opentelemetry.instrumentation.flask.version import __version__
from opentelemetry.instrumentation.instrumentor import BaseInstrumentor
from opentelemetry.instrumentation.propagators import (
    get_global_response_propagator,
)
from opentelemetry.propagate import extract
from opentelemetry.semconv.trace import SpanAttributes
from opentelemetry.util._time import _time_ns
from opentelemetry.util.http import get_excluded_urls


_logger = getLogger(__name__)

_ENVIRON_STARTTIME_KEY = "opentelemetry-flask.starttime_key"
_ENVIRON_SPAN_KEY = "opentelemetry-flask.span_key"
_ENVIRON_ACTIVATION_KEY = "opentelemetry-flask.activation_key"
_ENVIRON_TOKEN = "opentelemetry-flask.token"


_excluded_urls = get_excluded_urls("FLASK")


def get_default_span_name():
    span_name = ""
    try:
        span_name = flask.request.url_rule.rule
    except AttributeError:
        span_name = otel_wsgi.get_default_span_name(flask.request.environ)
    return span_name

def _rewrapped_app(wsgi_app, response_hook=None):
    def _wrapped_app(wrapped_app_environ, start_response):
        # We want to measure the time for route matching, etc.
        # In theory, we could start the span here and use
        # update_name later but that API is "highly discouraged" so
        # we better avoid it.
        wrapped_app_environ[_ENVIRON_STARTTIME_KEY] = _time_ns()

        def _start_response(status, response_headers, *args, **kwargs):
            if not _excluded_urls.url_disabled(flask.request.url):
                span = flask.request.environ.get(_ENVIRON_SPAN_KEY)

                propagator = get_global_response_propagator()
                if propagator:
                    propagator.inject(
                        response_headers,
                        setter=otel_wsgi.default_response_propagation_setter,
                    )

                if span:
                    otel_wsgi.add_response_attributes(
                        span, status, response_headers
                    )
                else:
                    _logger.warning(
                        "Flask environ's OpenTelemetry span "
                        "missing at _start_response(%s)",
                        status,
                    )
                if response_hook:
<<<<<<< HEAD
                    response_hook(span, status, response_headers)         
=======
                    response_hook(span, status, response_headers) 
            
>>>>>>> 84bbec1a
            return start_response(status, response_headers, *args, **kwargs)

        return wsgi_app(wrapped_app_environ, _start_response)

    return _wrapped_app

<<<<<<< HEAD

def _wrapped_before_request(request_hook=None, tracer=None):

=======
def _wrapped_before_request(request_hook=None, tracer):
>>>>>>> 84bbec1a
    def _before_request():
        if _excluded_urls.url_disabled(flask.request.url):
            return

        flask_request_environ = flask.request.environ
        span_name = get_default_span_name()
        token = context.attach(
            extract(flask_request_environ, getter=otel_wsgi.wsgi_getter)
        )

        span = tracer.start_span(
            span_name,
            kind=trace.SpanKind.SERVER,
            start_time=flask_request_environ.get(_ENVIRON_STARTTIME_KEY),
        )
        if request_hook:
            request_hook(span, flask_request_environ)

        if span.is_recording():
            attributes = otel_wsgi.collect_request_attributes(
                flask_request_environ
            )
            if flask.request.url_rule:
                # For 404 that result from no route found, etc, we
                # don't have a url_rule.
                attributes[
                    SpanAttributes.HTTP_ROUTE
                ] = flask.request.url_rule.rule
            for key, value in attributes.items():
                span.set_attribute(key, value)

        activation = trace.use_span(span, end_on_exit=True)
        activation.__enter__()  # pylint: disable=E1101
        flask_request_environ[_ENVIRON_ACTIVATION_KEY] = activation
        flask_request_environ[_ENVIRON_SPAN_KEY] = span
        flask_request_environ[_ENVIRON_TOKEN] = token
        
        
    return _before_request


def _teardown_request(exc):
    # pylint: disable=E1101
    if _excluded_urls.url_disabled(flask.request.url):
        return

    activation = flask.request.environ.get(_ENVIRON_ACTIVATION_KEY)
    if not activation:
        # This request didn't start a span, maybe because it was created in a
        # way that doesn't run `before_request`, like when it is created with
        # `app.test_request_context`.
        return

    if exc is None:
        activation.__exit__(None, None, None)
    else:
        activation.__exit__(
            type(exc), exc, getattr(exc, "__traceback__", None)
        )
    context.detach(flask.request.environ.get(_ENVIRON_TOKEN))


class _InstrumentedFlask(flask.Flask):

    _tracer_provider = None

    def __init__(self, *args, **kwargs):
        super().__init__(*args, **kwargs)

        self._original_wsgi_ = self.wsgi_app
        self.wsgi_app = _rewrapped_app(self.wsgi_app, _InstrumentedFlask.response_hook)

        tracer = trace.get_tracer(
            __name__, __version__, _InstrumentedFlask._tracer_provider
        )

        _before_request = _wrapped_before_request(
            _InstrumentedFlask.request_hook, tracer,
        )
        self._before_request = _before_request
        self.before_request(_before_request)
        self.teardown_request(_teardown_request)


class FlaskInstrumentor(BaseInstrumentor):
    # pylint: disable=protected-access,attribute-defined-outside-init
    """An instrumentor for flask.Flask

    See `BaseInstrumentor`
    """
    def _instrument(self, **kwargs):
        self._original_flask = flask.Flask
<<<<<<< HEAD
        
=======
>>>>>>> 84bbec1a
        request_hook = kwargs.get("request_hook")
        response_hook = kwargs.get("response_hook")
        _InstrumentedFlask.request_hook = request_hook
        _InstrumentedFlask.response_hook = response_hook
<<<<<<< HEAD
        flask.Flask = _InstrumentedFlask
        tracer_provider = kwargs.get("tracer_provider")
        _InstrumentedFlask._tracer_provider = tracer_provider
=======
>>>>>>> 84bbec1a
        flask.Flask = _InstrumentedFlask
        

    def instrument_app(
<<<<<<< HEAD
        self, app, request_hook=None, response_hook=None, tracer_provider=None
=======
        self, app, tracer_provider=None, request_hook=None, response_hook=None

        tracer_provider = kwargs.get("tracer_provider")
        _InstrumentedFlask._tracer_provider = tracer_provider
        flask.Flask = _InstrumentedFlask
>>>>>>> 84bbec1a
    ):  # pylint: disable=no-self-use
        if not hasattr(app, "_is_instrumented"):
            app._is_instrumented = False

        if not app._is_instrumented:
            app._original_wsgi_app = app.wsgi_app
            app.wsgi_app = _rewrapped_app(app.wsgi_app, response_hook)
<<<<<<< HEAD
            _before_request = _wrapped_before_request(request_hook, tracer_provider)
=======


            _before_request = _wrapped_before_request(request_hook, tracer)
            tracer = trace.get_tracer(__name__, __version__, tracer_provider)
>>>>>>> 84bbec1a
            app._before_request = _before_request
            app.before_request(_before_request)
            app.teardown_request(_teardown_request)
            app._is_instrumented = True
        else:
            _logger.warning(
                "Attempting to instrument Flask app while already instrumented"
            )

    def _uninstrument(self, **kwargs):
        flask.Flask = self._original_flask

    def uninstrument_app(self, app):  # pylint: disable=no-self-use
        if not hasattr(app, "_is_instrumented"):
            app._is_instrumented = False

        if app._is_instrumented:
            app.wsgi_app = app._original_wsgi_app

            # FIXME add support for other Flask blueprints that are not None
            app.before_request_funcs[None].remove(app._before_request)
            app.teardown_request_funcs[None].remove(_teardown_request)
            del app._original_wsgi_app

            app._is_instrumented = False
        else:
            _logger.warning(
                "Attempting to uninstrument Flask "
                "app while already uninstrumented"
            )<|MERGE_RESOLUTION|>--- conflicted
+++ resolved
@@ -113,25 +113,16 @@
                         status,
                     )
                 if response_hook:
-<<<<<<< HEAD
                     response_hook(span, status, response_headers)         
-=======
-                    response_hook(span, status, response_headers) 
-            
->>>>>>> 84bbec1a
             return start_response(status, response_headers, *args, **kwargs)
 
         return wsgi_app(wrapped_app_environ, _start_response)
 
     return _wrapped_app
 
-<<<<<<< HEAD
 
 def _wrapped_before_request(request_hook=None, tracer=None):
 
-=======
-def _wrapped_before_request(request_hook=None, tracer):
->>>>>>> 84bbec1a
     def _before_request():
         if _excluded_urls.url_disabled(flask.request.url):
             return
@@ -224,33 +215,17 @@
     """
     def _instrument(self, **kwargs):
         self._original_flask = flask.Flask
-<<<<<<< HEAD
-        
-=======
->>>>>>> 84bbec1a
         request_hook = kwargs.get("request_hook")
         response_hook = kwargs.get("response_hook")
         _InstrumentedFlask.request_hook = request_hook
         _InstrumentedFlask.response_hook = response_hook
-<<<<<<< HEAD
         flask.Flask = _InstrumentedFlask
         tracer_provider = kwargs.get("tracer_provider")
         _InstrumentedFlask._tracer_provider = tracer_provider
-=======
->>>>>>> 84bbec1a
         flask.Flask = _InstrumentedFlask
-        
 
     def instrument_app(
-<<<<<<< HEAD
         self, app, request_hook=None, response_hook=None, tracer_provider=None
-=======
-        self, app, tracer_provider=None, request_hook=None, response_hook=None
-
-        tracer_provider = kwargs.get("tracer_provider")
-        _InstrumentedFlask._tracer_provider = tracer_provider
-        flask.Flask = _InstrumentedFlask
->>>>>>> 84bbec1a
     ):  # pylint: disable=no-self-use
         if not hasattr(app, "_is_instrumented"):
             app._is_instrumented = False
@@ -258,14 +233,8 @@
         if not app._is_instrumented:
             app._original_wsgi_app = app.wsgi_app
             app.wsgi_app = _rewrapped_app(app.wsgi_app, response_hook)
-<<<<<<< HEAD
             _before_request = _wrapped_before_request(request_hook, tracer_provider)
-=======
-
-
-            _before_request = _wrapped_before_request(request_hook, tracer)
             tracer = trace.get_tracer(__name__, __version__, tracer_provider)
->>>>>>> 84bbec1a
             app._before_request = _before_request
             app.before_request(_before_request)
             app.teardown_request(_teardown_request)
