# Copyright The OpenTelemetry Authors
#
# Licensed under the Apache License, Version 2.0 (the "License");
# you may not use this file except in compliance with the License.
# You may obtain a copy of the License at
#
#     http://www.apache.org/licenses/LICENSE-2.0
#
# Unless required by applicable law or agreed to in writing, software
# distributed under the License is distributed on an "AS IS" BASIS,
# WITHOUT WARRANTIES OR CONDITIONS OF ANY KIND, either express or implied.
# See the License for the specific language governing permissions and
# limitations under the License.

# Note: This package is not named "flask" because of
# https://github.com/PyCQA/pylint/issues/2648

"""
This library builds on the OpenTelemetry WSGI middleware to track web requests
in Flask applications. In addition to opentelemetry-util-http, it
supports Flask-specific features such as:

* The Flask url rule pattern is used as the Span name.
* The ``http.route`` Span attribute is set so that one can see which URL rule
  matched a request.

Usage
-----

.. code-block:: python

    from flask import Flask
    from opentelemetry.instrumentation.flask import FlaskInstrumentor

    app = Flask(__name__)

    FlaskInstrumentor().instrument_app(app)

    @app.route("/")
    def hello():
        return "Hello!"

    if __name__ == "__main__":
        app.run(debug=True)

API
---
"""

from logging import getLogger

import flask

import opentelemetry.instrumentation.wsgi as otel_wsgi
from opentelemetry import context, trace
from opentelemetry.instrumentation.flask.version import __version__
from opentelemetry.instrumentation.instrumentor import BaseInstrumentor
from opentelemetry.instrumentation.propagators import (
    get_global_response_propagator,
)
from opentelemetry.propagate import extract
from opentelemetry.semconv.trace import SpanAttributes
from opentelemetry.util._time import _time_ns
from opentelemetry.util.http import get_excluded_urls


_logger = getLogger(__name__)

_ENVIRON_STARTTIME_KEY = "opentelemetry-flask.starttime_key"
_ENVIRON_SPAN_KEY = "opentelemetry-flask.span_key"
_ENVIRON_ACTIVATION_KEY = "opentelemetry-flask.activation_key"
_ENVIRON_TOKEN = "opentelemetry-flask.token"


_excluded_urls = get_excluded_urls("FLASK")


def get_default_span_name():
    span_name = ""
    try:
        span_name = flask.request.url_rule.rule
    except AttributeError:
        span_name = otel_wsgi.get_default_span_name(flask.request.environ)
    return span_name

def _rewrapped_app(wsgi_app, response_hook=None):
    def _wrapped_app(wrapped_app_environ, start_response):
        # We want to measure the time for route matching, etc.
        # In theory, we could start the span here and use
        # update_name later but that API is "highly discouraged" so
        # we better avoid it.
        wrapped_app_environ[_ENVIRON_STARTTIME_KEY] = _time_ns()

        def _start_response(status, response_headers, *args, **kwargs):
            if not _excluded_urls.url_disabled(flask.request.url):
                span = flask.request.environ.get(_ENVIRON_SPAN_KEY)

                propagator = get_global_response_propagator()
                if propagator:
                    propagator.inject(
                        response_headers,
                        setter=otel_wsgi.default_response_propagation_setter,
                    )

                if span:
                    otel_wsgi.add_response_attributes(
                        span, status, response_headers
                    )
                else:
                    _logger.warning(
                        "Flask environ's OpenTelemetry span "
                        "missing at _start_response(%s)",
                        status,
                    )
                if response_hook:
                    response_hook(span, status, response_headers) 
            
            return start_response(status, response_headers, *args, **kwargs)

        return wsgi_app(wrapped_app_environ, _start_response)

    return _wrapped_app


<<<<<<< HEAD
def _wrapped_before_request(request_hook=None):
=======
def _wrapped_before_request(name_callback, tracer):
>>>>>>> f4a2b615
    def _before_request():
        if _excluded_urls.url_disabled(flask.request.url):
            return

        flask_request_environ = flask.request.environ
        span_name = get_default_span_name()
        token = context.attach(
            extract(flask_request_environ, getter=otel_wsgi.wsgi_getter)
        )

        span = tracer.start_span(
            span_name,
            kind=trace.SpanKind.SERVER,
            start_time=flask_request_environ.get(_ENVIRON_STARTTIME_KEY),
        )
        if request_hook:
            request_hook(span, flask_request_environ)

        if span.is_recording():
            attributes = otel_wsgi.collect_request_attributes(
                flask_request_environ
            )
            if flask.request.url_rule:
                # For 404 that result from no route found, etc, we
                # don't have a url_rule.
                attributes[
                    SpanAttributes.HTTP_ROUTE
                ] = flask.request.url_rule.rule
            for key, value in attributes.items():
                span.set_attribute(key, value)

        activation = trace.use_span(span, end_on_exit=True)
        activation.__enter__()  # pylint: disable=E1101
        flask_request_environ[_ENVIRON_ACTIVATION_KEY] = activation
        flask_request_environ[_ENVIRON_SPAN_KEY] = span
        flask_request_environ[_ENVIRON_TOKEN] = token
        
        
    return _before_request


def _teardown_request(exc):
    # pylint: disable=E1101
    if _excluded_urls.url_disabled(flask.request.url):
        return

    activation = flask.request.environ.get(_ENVIRON_ACTIVATION_KEY)
    if not activation:
        # This request didn't start a span, maybe because it was created in a
        # way that doesn't run `before_request`, like when it is created with
        # `app.test_request_context`.
        return

    if exc is None:
        activation.__exit__(None, None, None)
    else:
        activation.__exit__(
            type(exc), exc, getattr(exc, "__traceback__", None)
        )
    context.detach(flask.request.environ.get(_ENVIRON_TOKEN))


class _InstrumentedFlask(flask.Flask):

<<<<<<< HEAD
=======
    name_callback = get_default_span_name
    _tracer_provider = None
>>>>>>> f4a2b615

    def __init__(self, *args, **kwargs):
        super().__init__(*args, **kwargs)

        self._original_wsgi_ = self.wsgi_app
        self.wsgi_app = _rewrapped_app(self.wsgi_app, _InstrumentedFlask.response_hook)

        tracer = trace.get_tracer(
            __name__, __version__, _InstrumentedFlask._tracer_provider
        )

        _before_request = _wrapped_before_request(
<<<<<<< HEAD
            _InstrumentedFlask.request_hook
=======
            _InstrumentedFlask.name_callback, tracer,
>>>>>>> f4a2b615
        )
        self._before_request = _before_request
        self.before_request(_before_request)
        self.teardown_request(_teardown_request)


class FlaskInstrumentor(BaseInstrumentor):
    # pylint: disable=protected-access,attribute-defined-outside-init
    """An instrumentor for flask.Flask

    See `BaseInstrumentor`
    """
    def _instrument(self, **kwargs):
        self._original_flask = flask.Flask
<<<<<<< HEAD
        request_hook = kwargs.get("request_hook")
        response_hook = kwargs.get("response_hook")
        _InstrumentedFlask.request_hook = request_hook
        _InstrumentedFlask.response_hook = response_hook
        flask.Flask = _InstrumentedFlask

    def instrument_app(
        self, app, request_hook=None, response_hook=None
=======
        name_callback = kwargs.get("name_callback")
        tracer_provider = kwargs.get("tracer_provider")
        if callable(name_callback):
            _InstrumentedFlask.name_callback = name_callback
        _InstrumentedFlask._tracer_provider = tracer_provider
        flask.Flask = _InstrumentedFlask

    def instrument_app(
        self, app, name_callback=get_default_span_name, tracer_provider=None
>>>>>>> f4a2b615
    ):  # pylint: disable=no-self-use
        if not hasattr(app, "_is_instrumented"):
            app._is_instrumented = False

        if not app._is_instrumented:
            app._original_wsgi_app = app.wsgi_app
            app.wsgi_app = _rewrapped_app(app.wsgi_app, response_hook)

<<<<<<< HEAD
            _before_request = _wrapped_before_request(request_hook)
=======
            tracer = trace.get_tracer(__name__, __version__, tracer_provider)

            _before_request = _wrapped_before_request(name_callback, tracer)
>>>>>>> f4a2b615
            app._before_request = _before_request
            app.before_request(_before_request)
            app.teardown_request(_teardown_request)
            app._is_instrumented = True
        else:
            _logger.warning(
                "Attempting to instrument Flask app while already instrumented"
            )

    def _uninstrument(self, **kwargs):
        flask.Flask = self._original_flask

    def uninstrument_app(self, app):  # pylint: disable=no-self-use
        if not hasattr(app, "_is_instrumented"):
            app._is_instrumented = False

        if app._is_instrumented:
            app.wsgi_app = app._original_wsgi_app

            # FIXME add support for other Flask blueprints that are not None
            app.before_request_funcs[None].remove(app._before_request)
            app.teardown_request_funcs[None].remove(_teardown_request)
            del app._original_wsgi_app

            app._is_instrumented = False
        else:
            _logger.warning(
                "Attempting to uninstrument Flask "
                "app while already uninstrumented"
            )<|MERGE_RESOLUTION|>--- conflicted
+++ resolved
@@ -121,12 +121,7 @@
 
     return _wrapped_app
 
-
-<<<<<<< HEAD
-def _wrapped_before_request(request_hook=None):
-=======
-def _wrapped_before_request(name_callback, tracer):
->>>>>>> f4a2b615
+def _wrapped_before_request(request_hook=None, tracer):
     def _before_request():
         if _excluded_urls.url_disabled(flask.request.url):
             return
@@ -191,11 +186,8 @@
 
 class _InstrumentedFlask(flask.Flask):
 
-<<<<<<< HEAD
-=======
     name_callback = get_default_span_name
     _tracer_provider = None
->>>>>>> f4a2b615
 
     def __init__(self, *args, **kwargs):
         super().__init__(*args, **kwargs)
@@ -208,11 +200,7 @@
         )
 
         _before_request = _wrapped_before_request(
-<<<<<<< HEAD
-            _InstrumentedFlask.request_hook
-=======
-            _InstrumentedFlask.name_callback, tracer,
->>>>>>> f4a2b615
+            _InstrumentedFlask.request_hook, tracer,
         )
         self._before_request = _before_request
         self.before_request(_before_request)
@@ -227,26 +215,19 @@
     """
     def _instrument(self, **kwargs):
         self._original_flask = flask.Flask
-<<<<<<< HEAD
         request_hook = kwargs.get("request_hook")
         response_hook = kwargs.get("response_hook")
         _InstrumentedFlask.request_hook = request_hook
         _InstrumentedFlask.response_hook = response_hook
         flask.Flask = _InstrumentedFlask
+        
 
     def instrument_app(
-        self, app, request_hook=None, response_hook=None
-=======
-        name_callback = kwargs.get("name_callback")
+        self, app, tracer_provider=None, request_hook=None, response_hook=None
+
         tracer_provider = kwargs.get("tracer_provider")
-        if callable(name_callback):
-            _InstrumentedFlask.name_callback = name_callback
         _InstrumentedFlask._tracer_provider = tracer_provider
         flask.Flask = _InstrumentedFlask
-
-    def instrument_app(
-        self, app, name_callback=get_default_span_name, tracer_provider=None
->>>>>>> f4a2b615
     ):  # pylint: disable=no-self-use
         if not hasattr(app, "_is_instrumented"):
             app._is_instrumented = False
@@ -255,13 +236,9 @@
             app._original_wsgi_app = app.wsgi_app
             app.wsgi_app = _rewrapped_app(app.wsgi_app, response_hook)
 
-<<<<<<< HEAD
-            _before_request = _wrapped_before_request(request_hook)
-=======
+
+            _before_request = _wrapped_before_request(request_hook, tracer)
             tracer = trace.get_tracer(__name__, __version__, tracer_provider)
-
-            _before_request = _wrapped_before_request(name_callback, tracer)
->>>>>>> f4a2b615
             app._before_request = _before_request
             app.before_request(_before_request)
             app.teardown_request(_teardown_request)
