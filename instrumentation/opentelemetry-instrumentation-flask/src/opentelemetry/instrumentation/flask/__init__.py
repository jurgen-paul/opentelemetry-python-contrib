# Copyright The OpenTelemetry Authors
#
# Licensed under the Apache License, Version 2.0 (the "License");
# you may not use this file except in compliance with the License.
# You may obtain a copy of the License at
#
#     http://www.apache.org/licenses/LICENSE-2.0
#
# Unless required by applicable law or agreed to in writing, software
# distributed under the License is distributed on an "AS IS" BASIS,
# WITHOUT WARRANTIES OR CONDITIONS OF ANY KIND, either express or implied.
# See the License for the specific language governing permissions and
# limitations under the License.

# Note: This package is not named "flask" because of
# https://github.com/PyCQA/pylint/issues/2648

"""
This library builds on the OpenTelemetry WSGI middleware to track web requests
in Flask applications. In addition to opentelemetry-util-http, it
supports Flask-specific features such as:

* The Flask url rule pattern is used as the Span name.
* The ``http.route`` Span attribute is set so that one can see which URL rule
  matched a request.

SQLCOMMENTER
*****************************************
You can optionally configure Flask instrumentation to enable sqlcommenter which enriches
the query with contextual information.

Usage
-----

.. code:: python

    from opentelemetry.instrumentation.flask import FlaskInstrumentor

    FlaskInstrumentor().instrument(enable_commenter=True, commenter_options={})


For example,
::

   FlaskInstrumentor when used with SQLAlchemyInstrumentor or Psycopg2Instrumentor, invoking cursor.execute("select * from auth_users")
   will lead to sql query "select * from auth_users" but when SQLCommenter is enabled
   the query will get appended with some configurable tags like "select * from auth_users /*metrics=value*/;"

    Inorder for the commenter to append flask related tags to sql queries, the commenter needs to enabled on
    the respective  SQLAlchemyInstrumentor or Psycopg2Instrumentor framework too.

SQLCommenter Configurations
***************************
We can configure the tags to be appended to the sqlquery log by adding configuration inside commenter_options(default:{}) keyword

framework = True(Default) or False

For example,
::
Enabling this flag will add flask and it's version which is /*flask%%3A2.9.3*/

route = True(Default) or False

For example,
::
Enabling this flag will add route uri /*route='/home'*/

controller = True(Default) or False

For example,
::
Enabling this flag will add controller name /*controller='home_view'*/

Usage
-----

.. code-block:: python

    from flask import Flask
    from opentelemetry.instrumentation.flask import FlaskInstrumentor

    app = Flask(__name__)

    FlaskInstrumentor().instrument_app(app)

    @app.route("/")
    def hello():
        return "Hello!"

    if __name__ == "__main__":
        app.run(debug=True)

Configuration
-------------

Exclude lists
*************
To exclude certain URLs from being tracked, set the environment variable ``OTEL_PYTHON_FLASK_EXCLUDED_URLS``
(or ``OTEL_PYTHON_EXCLUDED_URLS`` as fallback) with comma delimited regexes representing which URLs to exclude.

For example,

::

    export OTEL_PYTHON_FLASK_EXCLUDED_URLS="client/.*/info,healthcheck"

will exclude requests such as ``https://site/client/123/info`` and ``https://site/xyz/healthcheck``.

You can also pass the comma delimited regexes to the ``instrument_app`` method directly:

.. code-block:: python

    FlaskInstrumentor().instrument_app(app, excluded_urls="client/.*/info,healthcheck")

Request/Response hooks
**********************

Utilize request/reponse hooks to execute custom logic to be performed before/after performing a request. Environ is an instance of WSGIEnvironment (flask.request.environ).
Response_headers is a list of key-value (tuples) representing the response headers returned from the response.

.. code-block:: python

    def request_hook(span: Span, environ: WSGIEnvironment):
        if span and span.is_recording():
            span.set_attribute("custom_user_attribute_from_request_hook", "some-value")

    def response_hook(span: Span, status: str, response_headers: List):
        if span and span.is_recording():
            span.set_attribute("custom_user_attribute_from_response_hook", "some-value")

    FlaskInstrumentation().instrument(request_hook=request_hook, response_hook=response_hook)

Flask Request object reference: https://flask.palletsprojects.com/en/2.0.x/api/#flask.Request

Capture HTTP request and response headers
*****************************************
You can configure the agent to capture predefined HTTP headers as span attributes, according to the `semantic convention <https://github.com/open-telemetry/opentelemetry-specification/blob/main/specification/trace/semantic_conventions/http.md#http-request-and-response-headers>`_.

Request headers
***************
To capture predefined HTTP request headers as span attributes, set the environment variable ``OTEL_INSTRUMENTATION_HTTP_CAPTURE_HEADERS_SERVER_REQUEST``
to a comma-separated list of HTTP header names.

For example,

::

    export OTEL_INSTRUMENTATION_HTTP_CAPTURE_HEADERS_SERVER_REQUEST="content-type,custom_request_header"

will extract ``content-type`` and ``custom_request_header`` from request headers and add them as span attributes.

It is recommended that you should give the correct names of the headers to be captured in the environment variable.
Request header names in flask are case insensitive and - characters are replaced by _. So, giving header name as ``CUStom_Header`` in environment variable will be able capture header with name ``custom-header``.

The name of the added span attribute will follow the format ``http.request.header.<header_name>`` where ``<header_name>`` being the normalized HTTP header name (lowercase, with - characters replaced by _ ).
The value of the attribute will be single item list containing all the header values.

Example of the added span attribute,
``http.request.header.custom_request_header = ["<value1>,<value2>"]``

Response headers
****************
To capture predefined HTTP response headers as span attributes, set the environment variable ``OTEL_INSTRUMENTATION_HTTP_CAPTURE_HEADERS_SERVER_RESPONSE``
to a comma-separated list of HTTP header names.

For example,

::

    export OTEL_INSTRUMENTATION_HTTP_CAPTURE_HEADERS_SERVER_RESPONSE="content-type,custom_response_header"

will extract ``content-type`` and ``custom_response_header`` from response headers and add them as span attributes.

It is recommended that you should give the correct names of the headers to be captured in the environment variable.
Response header names captured in flask are case insensitive. So, giving header name as ``CUStomHeader`` in environment variable will be able capture header with name ``customheader``.

The name of the added span attribute will follow the format ``http.response.header.<header_name>`` where ``<header_name>`` being the normalized HTTP header name (lowercase, with - characters replaced by _ ).
The value of the attribute will be single item list containing all the header values.

Example of the added span attribute,
``http.response.header.custom_response_header = ["<value1>,<value2>"]``

Note:
    Environment variable names to capture http headers are still experimental, and thus are subject to change.

API
---
"""

from logging import getLogger
from timeit import default_timer
from typing import Collection

import flask

import opentelemetry.instrumentation.wsgi as otel_wsgi
from opentelemetry import context, trace
from opentelemetry.instrumentation.flask.package import _instruments
from opentelemetry.instrumentation.flask.version import __version__
from opentelemetry.instrumentation.instrumentor import BaseInstrumentor
from opentelemetry.instrumentation.propagators import (
    get_global_response_propagator,
)
from opentelemetry.instrumentation.utils import _start_internal_or_server_span
from opentelemetry.metrics import get_meter
from opentelemetry.semconv.trace import SpanAttributes
from opentelemetry.util._time import _time_ns
from opentelemetry.util.http import get_excluded_urls, parse_excluded_urls

_logger = getLogger(__name__)

_ENVIRON_STARTTIME_KEY = "opentelemetry-flask.starttime_key"
_ENVIRON_SPAN_KEY = "opentelemetry-flask.span_key"
_ENVIRON_ACTIVATION_KEY = "opentelemetry-flask.activation_key"
_ENVIRON_TOKEN = "opentelemetry-flask.token"

_excluded_urls_from_env = get_excluded_urls("FLASK")


def get_default_span_name():
    span_name = ""
    try:
        span_name = flask.request.url_rule.rule
    except AttributeError:
        span_name = otel_wsgi.get_default_span_name(flask.request.environ)
    return span_name


def _rewrapped_app(
    wsgi_app,
    active_requests_counter,
    duration_histogram,
    response_hook=None,
    excluded_urls=None,
):
    def _wrapped_app(wrapped_app_environ, start_response):
        # We want to measure the time for route matching, etc.
        # In theory, we could start the span here and use
        # update_name later but that API is "highly discouraged" so
        # we better avoid it.
        wrapped_app_environ[_ENVIRON_STARTTIME_KEY] = _time_ns()
        start = default_timer()
        attributes = otel_wsgi.collect_request_attributes(wrapped_app_environ)
        active_requests_count_attrs = (
            otel_wsgi._parse_active_request_count_attrs(attributes)
        )
        duration_attrs = otel_wsgi._parse_duration_attrs(attributes)
        active_requests_counter.add(1, active_requests_count_attrs)

        def _start_response(status, response_headers, *args, **kwargs):
            if flask.request and (
                excluded_urls is None
                or not excluded_urls.url_disabled(flask.request.url)
            ):
                span = flask.request.environ.get(_ENVIRON_SPAN_KEY)

                propagator = get_global_response_propagator()
                if propagator:
                    propagator.inject(
                        response_headers,
                        setter=otel_wsgi.default_response_propagation_setter,
                    )

                if span:
                    otel_wsgi.add_response_attributes(
                        span, status, response_headers
                    )
                    status_code = otel_wsgi._parse_status_code(status)
                    if status_code is not None:
                        duration_attrs[
                            SpanAttributes.HTTP_STATUS_CODE
                        ] = status_code
                    if (
                        span.is_recording()
                        and span.kind == trace.SpanKind.SERVER
                    ):
                        custom_attributes = otel_wsgi.collect_custom_response_headers_attributes(
                            response_headers
                        )
                        if len(custom_attributes) > 0:
                            span.set_attributes(custom_attributes)
                else:
                    _logger.warning(
                        "Flask environ's OpenTelemetry span "
                        "missing at _start_response(%s)",
                        status,
                    )
                if response_hook is not None:
                    response_hook(span, status, response_headers)
            return start_response(status, response_headers, *args, **kwargs)

        result = wsgi_app(wrapped_app_environ, _start_response)
        duration = max(round((default_timer() - start) * 1000), 0)
        duration_histogram.record(duration, duration_attrs)
        active_requests_counter.add(-1, active_requests_count_attrs)
        return result

    return _wrapped_app


def _wrapped_before_request(
    request_hook=None,
    tracer=None,
    excluded_urls=None,
<<<<<<< HEAD
    enable_commenter=True,
    commenter_options=None,
=======
>>>>>>> 4d73a6b0
):
    def _before_request():
        if excluded_urls and excluded_urls.url_disabled(flask.request.url):
            return
        flask_request_environ = flask.request.environ
        span_name = get_default_span_name()

        span, token = _start_internal_or_server_span(
            tracer=tracer,
            span_name=span_name,
            start_time=flask_request_environ.get(_ENVIRON_STARTTIME_KEY),
            context_carrier=flask_request_environ,
            context_getter=otel_wsgi.wsgi_getter,
        )

        if request_hook:
            request_hook(span, flask_request_environ)

        if span.is_recording():
            attributes = otel_wsgi.collect_request_attributes(
                flask_request_environ
            )
            if flask.request.url_rule:
                # For 404 that result from no route found, etc, we
                # don't have a url_rule.
                attributes[
                    SpanAttributes.HTTP_ROUTE
                ] = flask.request.url_rule.rule
            for key, value in attributes.items():
                span.set_attribute(key, value)
            if span.is_recording() and span.kind == trace.SpanKind.SERVER:
                custom_attributes = (
                    otel_wsgi.collect_custom_request_headers_attributes(
                        flask_request_environ
                    )
                )
                if len(custom_attributes) > 0:
                    span.set_attributes(custom_attributes)

        activation = trace.use_span(span, end_on_exit=True)
        activation.__enter__()  # pylint: disable=E1101
        flask_request_environ[_ENVIRON_ACTIVATION_KEY] = activation
        flask_request_environ[_ENVIRON_SPAN_KEY] = span
        flask_request_environ[_ENVIRON_TOKEN] = token

        if enable_commenter:
            current_context = context.get_current()
            flask_info = {}

            # https://flask.palletsprojects.com/en/1.1.x/api/#flask.has_request_context
            if flask and flask.request:
                if commenter_options.get("framework", True):
                    flask_info["framework"] = "flask:%s" % flask.__version__
                if (
                    commenter_options.get("controller", True)
                    and flask.request.endpoint
                ):
                    flask_info["controller"] = flask.request.endpoint
                if (
                    commenter_options.get("route", True)
                    and flask.request.url_rule
                    and flask.request.url_rule.rule
                ):
                    flask_info["route"] = flask.request.url_rule.rule
            sqlcommenter_context = context.set_value(
                "SQLCOMMENTER_FLASK_VALUES", flask_info, current_context
            )
            context.attach(sqlcommenter_context)

    return _before_request


def _wrapped_teardown_request(
    excluded_urls=None,
):
    def _teardown_request(exc):
        # pylint: disable=E1101
        if excluded_urls and excluded_urls.url_disabled(flask.request.url):
            return

        activation = flask.request.environ.get(_ENVIRON_ACTIVATION_KEY)
        if not activation:
            # This request didn't start a span, maybe because it was created in
            # a way that doesn't run `before_request`, like when it is created
            # with `app.test_request_context`.
            return
        if exc is None:
            activation.__exit__(None, None, None)
        else:
            activation.__exit__(
                type(exc), exc, getattr(exc, "__traceback__", None)
            )

        if flask.request.environ.get(_ENVIRON_TOKEN, None):
            context.detach(flask.request.environ.get(_ENVIRON_TOKEN))

    return _teardown_request


class _InstrumentedFlask(flask.Flask):

    _excluded_urls = None
    _tracer_provider = None
    _request_hook = None
    _response_hook = None
<<<<<<< HEAD
    _enable_commenter = True
    _commenter_options = None
=======
    _meter_provider = None
>>>>>>> 4d73a6b0

    def __init__(self, *args, **kwargs):
        super().__init__(*args, **kwargs)

        self._original_wsgi_app = self.wsgi_app
        self._is_instrumented_by_opentelemetry = True

        meter = get_meter(
            __name__, __version__, _InstrumentedFlask._meter_provider
        )
        duration_histogram = meter.create_histogram(
            name="http.server.duration",
            unit="ms",
            description="measures the duration of the inbound HTTP request",
        )
        active_requests_counter = meter.create_up_down_counter(
            name="http.server.active_requests",
            unit="requests",
            description="measures the number of concurrent HTTP requests that are currently in-flight",
        )

        self.wsgi_app = _rewrapped_app(
            self.wsgi_app,
            active_requests_counter,
            duration_histogram,
            _InstrumentedFlask._response_hook,
            excluded_urls=_InstrumentedFlask._excluded_urls,
        )

        tracer = trace.get_tracer(
            __name__, __version__, _InstrumentedFlask._tracer_provider
        )

        _before_request = _wrapped_before_request(
            _InstrumentedFlask._request_hook,
            tracer,
            excluded_urls=_InstrumentedFlask._excluded_urls,
            enable_commenter=_InstrumentedFlask._enable_commenter,
            commenter_options=_InstrumentedFlask._commenter_options,
        )
        self._before_request = _before_request
        self.before_request(_before_request)

        _teardown_request = _wrapped_teardown_request(
            excluded_urls=_InstrumentedFlask._excluded_urls,
        )
        self.teardown_request(_teardown_request)


class FlaskInstrumentor(BaseInstrumentor):
    # pylint: disable=protected-access,attribute-defined-outside-init
    """An instrumentor for flask.Flask

    See `BaseInstrumentor`
    """

    def instrumentation_dependencies(self) -> Collection[str]:
        return _instruments

    def _instrument(self, **kwargs):
        self._original_flask = flask.Flask
        request_hook = kwargs.get("request_hook")
        response_hook = kwargs.get("response_hook")
        if callable(request_hook):
            _InstrumentedFlask._request_hook = request_hook
        if callable(response_hook):
            _InstrumentedFlask._response_hook = response_hook
        tracer_provider = kwargs.get("tracer_provider")
        _InstrumentedFlask._tracer_provider = tracer_provider
        excluded_urls = kwargs.get("excluded_urls")
        _InstrumentedFlask._excluded_urls = (
            _excluded_urls_from_env
            if excluded_urls is None
            else parse_excluded_urls(excluded_urls)
        )
<<<<<<< HEAD
        enable_commenter = kwargs.get("enable_commenter", True)
        _InstrumentedFlask._enable_commenter = enable_commenter

        commenter_options = kwargs.get("commenter_options", {})
        _InstrumentedFlask._commenter_options = commenter_options
=======
        meter_provider = kwargs.get("meter_provider")
        _InstrumentedFlask._meter_provider = meter_provider
>>>>>>> 4d73a6b0
        flask.Flask = _InstrumentedFlask

    def _uninstrument(self, **kwargs):
        flask.Flask = self._original_flask

    @staticmethod
    def instrument_app(
        app,
        request_hook=None,
        response_hook=None,
        tracer_provider=None,
        excluded_urls=None,
<<<<<<< HEAD
        enable_commenter=True,
        commenter_options=None,
=======
        meter_provider=None,
>>>>>>> 4d73a6b0
    ):
        if not hasattr(app, "_is_instrumented_by_opentelemetry"):
            app._is_instrumented_by_opentelemetry = False

        if not app._is_instrumented_by_opentelemetry:
            excluded_urls = (
                parse_excluded_urls(excluded_urls)
                if excluded_urls is not None
                else _excluded_urls_from_env
            )
            meter = get_meter(__name__, __version__, meter_provider)
            duration_histogram = meter.create_histogram(
                name="http.server.duration",
                unit="ms",
                description="measures the duration of the inbound HTTP request",
            )
            active_requests_counter = meter.create_up_down_counter(
                name="http.server.active_requests",
                unit="requests",
                description="measures the number of concurrent HTTP requests that are currently in-flight",
            )

            app._original_wsgi_app = app.wsgi_app
            app.wsgi_app = _rewrapped_app(
                app.wsgi_app,
                active_requests_counter,
                duration_histogram,
                response_hook,
                excluded_urls=excluded_urls,
            )

            tracer = trace.get_tracer(__name__, __version__, tracer_provider)

            _before_request = _wrapped_before_request(
                request_hook,
                tracer,
                excluded_urls=excluded_urls,
                enable_commenter=enable_commenter,
                commenter_options=commenter_options
                if commenter_options
                else {},
            )
            app._before_request = _before_request
            app.before_request(_before_request)

            _teardown_request = _wrapped_teardown_request(
                excluded_urls=excluded_urls,
            )
            app._teardown_request = _teardown_request
            app.teardown_request(_teardown_request)
            app._is_instrumented_by_opentelemetry = True
        else:
            _logger.warning(
                "Attempting to instrument Flask app while already instrumented"
            )

    @staticmethod
    def uninstrument_app(app):
        if hasattr(app, "_original_wsgi_app"):
            app.wsgi_app = app._original_wsgi_app

            # FIXME add support for other Flask blueprints that are not None
            app.before_request_funcs[None].remove(app._before_request)
            app.teardown_request_funcs[None].remove(app._teardown_request)
            del app._original_wsgi_app
            app._is_instrumented_by_opentelemetry = False
        else:
            _logger.warning(
                "Attempting to uninstrument Flask "
                "app while already uninstrumented"
            )<|MERGE_RESOLUTION|>--- conflicted
+++ resolved
@@ -302,11 +302,8 @@
     request_hook=None,
     tracer=None,
     excluded_urls=None,
-<<<<<<< HEAD
     enable_commenter=True,
     commenter_options=None,
-=======
->>>>>>> 4d73a6b0
 ):
     def _before_request():
         if excluded_urls and excluded_urls.url_disabled(flask.request.url):
@@ -412,12 +409,9 @@
     _tracer_provider = None
     _request_hook = None
     _response_hook = None
-<<<<<<< HEAD
     _enable_commenter = True
     _commenter_options = None
-=======
     _meter_provider = None
->>>>>>> 4d73a6b0
 
     def __init__(self, *args, **kwargs):
         super().__init__(*args, **kwargs)
@@ -493,16 +487,13 @@
             if excluded_urls is None
             else parse_excluded_urls(excluded_urls)
         )
-<<<<<<< HEAD
         enable_commenter = kwargs.get("enable_commenter", True)
         _InstrumentedFlask._enable_commenter = enable_commenter
 
         commenter_options = kwargs.get("commenter_options", {})
         _InstrumentedFlask._commenter_options = commenter_options
-=======
         meter_provider = kwargs.get("meter_provider")
         _InstrumentedFlask._meter_provider = meter_provider
->>>>>>> 4d73a6b0
         flask.Flask = _InstrumentedFlask
 
     def _uninstrument(self, **kwargs):
@@ -515,12 +506,9 @@
         response_hook=None,
         tracer_provider=None,
         excluded_urls=None,
-<<<<<<< HEAD
         enable_commenter=True,
         commenter_options=None,
-=======
         meter_provider=None,
->>>>>>> 4d73a6b0
     ):
         if not hasattr(app, "_is_instrumented_by_opentelemetry"):
             app._is_instrumented_by_opentelemetry = False
