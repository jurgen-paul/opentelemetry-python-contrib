--- conflicted
+++ resolved
@@ -1003,12 +1003,8 @@
                 "text/plain; charset=utf-8",
             ),
             "http.response.header.my_custom_header": (
-<<<<<<< HEAD
                 "my-custom-value-1",
                 "my-custom-header-2",
-=======
-                "my-custom-value-1,my-custom-header-2",
->>>>>>> 5116305f
             ),
         }
         self.assertEqual(span.kind, trace.SpanKind.SERVER)
