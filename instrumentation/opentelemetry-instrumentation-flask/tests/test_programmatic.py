--- conflicted
+++ resolved
@@ -361,10 +361,9 @@
 
         span_list = self.memory_exporter.get_finished_spans()
         self.assertEqual(len(span_list), 1)
-<<<<<<< HEAD
+
         self.assertEqual(span_list[0].name, "without app")
         self.assertEqual(span_list[0].attributes, expected_attrs)
-=======
         self.assertEqual(span_list[0].name, "instrument-without-app")
 
 
@@ -432,4 +431,3 @@
             span_list[0].resource.attributes["service.name"],
             "flask-api-no-app",
         )
->>>>>>> f4a2b615
