# Copyright The OpenTelemetry Authors
#
# Licensed under the Apache License, Version 2.0 (the "License");
# you may not use this file except in compliance with the License.
# You may obtain a copy of the License at
#
#     http://www.apache.org/licenses/LICENSE-2.0
#
# Unless required by applicable law or agreed to in writing, software
# distributed under the License is distributed on an "AS IS" BASIS,
# WITHOUT WARRANTIES OR CONDITIONS OF ANY KIND, either express or implied.
# See the License for the specific language governing permissions and
# limitations under the License.

from logging import getLogger
from time import time

from django.conf import settings

from opentelemetry.context import attach, detach
from opentelemetry.instrumentation.django.version import __version__
from opentelemetry.instrumentation.utils import extract_attributes_from_object
from opentelemetry.instrumentation.wsgi import (
    add_response_attributes,
    carrier_getter,
    collect_request_attributes,
)
from opentelemetry.propagators import extract
from opentelemetry.trace import SpanKind, get_tracer
from opentelemetry.util.http import get_excluded_urls, get_traced_request_attrs

try:
    from django.core.urlresolvers import (  # pylint: disable=no-name-in-module
        Resolver404,
        resolve,
    )
except ImportError:
    from django.urls import Resolver404, resolve

try:
    from django.utils.deprecation import MiddlewareMixin
except ImportError:
    MiddlewareMixin = object

_logger = getLogger(__name__)
_attributes_by_preference = [
    ["http.scheme", "http.host", "http.target"],
    ["http.scheme", "http.server_name", "net.host.port", "http.target"],
    ["http.scheme", "net.host.name", "net.host.port", "http.target"],
    ["http.url"],
]


class _DjangoMiddleware(MiddlewareMixin):
    """Django Middleware for OpenTelemetry"""

    _environ_activation_key = (
        "opentelemetry-instrumentor-django.activation_key"
    )
    _environ_token = "opentelemetry-instrumentor-django.token"
    _environ_span_key = "opentelemetry-instrumentor-django.span_key"
    _environ_exception_key = "opentelemetry-instrumentor-django.exception_key"

    _traced_request_attrs = get_traced_request_attrs("DJANGO")
    _excluded_urls = get_excluded_urls("DJANGO")

    @staticmethod
    def _get_span_name(request):
        try:
            if getattr(request, "resolver_match"):
                match = request.resolver_match
            else:
                match = resolve(request.path)

            if hasattr(match, "route"):
                return match.route

            # Instead of using `view_name`, better to use `_func_name` as some applications can use similar
            # view names in different modules
            if hasattr(match, "_func_name"):
                return match._func_name  # pylint: disable=protected-access

            # Fallback for safety as `_func_name` private field
            return match.view_name

        except Resolver404:
            return "HTTP {}".format(request.method)

    def process_request(self, request):
        # request.META is a dictionary containing all available HTTP headers
        # Read more about request.META here:
        # https://docs.djangoproject.com/en/3.0/ref/request-response/#django.http.HttpRequest.META

        if self._excluded_urls.url_disabled(request.build_absolute_uri("?")):
            return

<<<<<<< HEAD
        environ = request.META
=======
        # pylint:disable=W0212
        request._otel_start_time = time()

        request_meta = request.META
>>>>>>> 2fd68a2b

        token = attach(extract(carrier_getter, request_meta))

        tracer = get_tracer(__name__, __version__)

        span = tracer.start_span(
            self._get_span_name(request),
            kind=SpanKind.SERVER,
            start_time=request_meta.get(
                "opentelemetry-instrumentor-django.starttime_key"
            ),
        )

<<<<<<< HEAD
        attributes = collect_request_attributes(environ)
=======
        attributes = collect_request_attributes(request_meta)
        # pylint:disable=W0212
        request._otel_labels = self._get_metric_labels_from_attributes(
            attributes
        )
>>>>>>> 2fd68a2b

        if span.is_recording():
            attributes = extract_attributes_from_object(
                request, self._traced_request_attrs, attributes
            )
            for key, value in attributes.items():
                span.set_attribute(key, value)

        activation = tracer.use_span(span, end_on_exit=True)
        activation.__enter__()

        request.META[self._environ_activation_key] = activation
        request.META[self._environ_span_key] = span
        request.META[self._environ_token] = token

    # pylint: disable=unused-argument
    def process_view(self, request, view_func, *args, **kwargs):
        # Process view is executed before the view function, here we get the
        # route template from request.resolver_match.  It is not set yet in process_request
        if self._excluded_urls.url_disabled(request.build_absolute_uri("?")):
            return

        if (
            self._environ_activation_key in request.META.keys()
            and self._environ_span_key in request.META.keys()
        ):
            span = request.META[self._environ_span_key]

            if span.is_recording():
                match = getattr(request, "resolver_match")
                if match:
                    route = getattr(match, "route")
                    if route:
                        span.set_attribute("http.route", route)

    def process_exception(self, request, exception):
        if self._excluded_urls.url_disabled(request.build_absolute_uri("?")):
            return

        if self._environ_activation_key in request.META.keys():
            request.META[self._environ_exception_key] = exception

    def process_response(self, request, response):
        if self._excluded_urls.url_disabled(request.build_absolute_uri("?")):
            return response

        if (
            self._environ_activation_key in request.META.keys()
            and self._environ_span_key in request.META.keys()
        ):
            add_response_attributes(
                request.META[self._environ_span_key],
                "{} {}".format(response.status_code, response.reason_phrase),
                response,
            )
            request.META.pop(self._environ_span_key)

            exception = request.META.pop(self._environ_exception_key, None)
            if exception:
                request.META[self._environ_activation_key].__exit__(
                    type(exception),
                    exception,
                    getattr(exception, "__traceback__", None),
                )
            else:
                request.META[self._environ_activation_key].__exit__(
                    None, None, None
                )
            request.META.pop(self._environ_activation_key)

        if self._environ_token in request.META.keys():
            detach(request.environ.get(self._environ_token))
<<<<<<< HEAD
            request.META.pop(self._environ_token)
=======
            request.META.pop(self._environ_token)

        try:
            metric_recorder = getattr(settings, "OTEL_METRIC_RECORDER", None)
            if metric_recorder is not None:
                # pylint:disable=W0212
                metric_recorder.record_server_duration_range(
                    request._otel_start_time, time(), request._otel_labels
                )
        except Exception as ex:  # pylint: disable=W0703
            _logger.warning("Error recording duration metrics: %s", ex)
        return response
>>>>>>> 2fd68a2b
<|MERGE_RESOLUTION|>--- conflicted
+++ resolved
@@ -94,14 +94,10 @@
         if self._excluded_urls.url_disabled(request.build_absolute_uri("?")):
             return
 
-<<<<<<< HEAD
-        environ = request.META
-=======
         # pylint:disable=W0212
         request._otel_start_time = time()
 
         request_meta = request.META
->>>>>>> 2fd68a2b
 
         token = attach(extract(carrier_getter, request_meta))
 
@@ -115,15 +111,7 @@
             ),
         )
 
-<<<<<<< HEAD
-        attributes = collect_request_attributes(environ)
-=======
         attributes = collect_request_attributes(request_meta)
-        # pylint:disable=W0212
-        request._otel_labels = self._get_metric_labels_from_attributes(
-            attributes
-        )
->>>>>>> 2fd68a2b
 
         if span.is_recording():
             attributes = extract_attributes_from_object(
@@ -179,6 +167,7 @@
                 "{} {}".format(response.status_code, response.reason_phrase),
                 response,
             )
+
             request.META.pop(self._environ_span_key)
 
             exception = request.META.pop(self._environ_exception_key, None)
@@ -196,19 +185,4 @@
 
         if self._environ_token in request.META.keys():
             detach(request.environ.get(self._environ_token))
-<<<<<<< HEAD
-            request.META.pop(self._environ_token)
-=======
-            request.META.pop(self._environ_token)
-
-        try:
-            metric_recorder = getattr(settings, "OTEL_METRIC_RECORDER", None)
-            if metric_recorder is not None:
-                # pylint:disable=W0212
-                metric_recorder.record_server_duration_range(
-                    request._otel_start_time, time(), request._otel_labels
-                )
-        except Exception as ex:  # pylint: disable=W0703
-            _logger.warning("Error recording duration metrics: %s", ex)
-        return response
->>>>>>> 2fd68a2b
+            request.META.pop(self._environ_token)