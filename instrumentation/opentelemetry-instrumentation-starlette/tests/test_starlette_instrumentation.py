--- conflicted
+++ resolved
@@ -398,7 +398,6 @@
         spans = self.memory_exporter.get_finished_spans()
         self.assertEqual(len(spans), 0)
 
-<<<<<<< HEAD
     def test_no_op_tracer_provider(self):
         self._client.get("/foobar")
         spans = self.memory_exporter.get_finished_spans()
@@ -413,7 +412,7 @@
         self._client.get("/foobar")
         spans = self.memory_exporter.get_finished_spans()
         self.assertEqual(len(spans), 0)
-=======
+
     def test_sub_app_starlette_call(self):
         """
         !!! Attention: we need to override this testcase for the auto-instrumented variant
@@ -480,7 +479,6 @@
             server_span.attributes[SpanAttributes.HTTP_URL],
         )
 
->>>>>>> 60fb936b
 
 class TestAutoInstrumentationHooks(TestStarletteManualInstrumentationHooks):
     """
