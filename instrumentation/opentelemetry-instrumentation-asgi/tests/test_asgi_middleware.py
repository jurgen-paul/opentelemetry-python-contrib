--- conflicted
+++ resolved
@@ -394,12 +394,12 @@
         span_list = self.memory_exporter.get_finished_spans()
         expected_old = [
             {
-                "name": "GET / http receive",
+                "name": "GET http receive",
                 "kind": trace_api.SpanKind.INTERNAL,
                 "attributes": {"asgi.event.type": "http.request"},
             },
             {
-                "name": "GET / http send",
+                "name": "GET http send",
                 "kind": trace_api.SpanKind.INTERNAL,
                 "attributes": {
                     SpanAttributes.HTTP_STATUS_CODE: 200,
@@ -407,12 +407,12 @@
                 },
             },
             {
-                "name": "GET / http send",
+                "name": "GET http send",
                 "kind": trace_api.SpanKind.INTERNAL,
                 "attributes": {"asgi.event.type": "http.response.body"},
             },
             {
-                "name": "GET /",
+                "name": "GET",
                 "kind": trace_api.SpanKind.SERVER,
                 "attributes": {
                     SpanAttributes.HTTP_METHOD: "GET",
@@ -466,12 +466,12 @@
         ]
         expected_both = [
             {
-                "name": "GET http receive",
+                "name": "GET / http receive",
                 "kind": trace_api.SpanKind.INTERNAL,
                 "attributes": {"asgi.event.type": "http.request"},
             },
             {
-                "name": "GET http send",
+                "name": "GET / http send",
                 "kind": trace_api.SpanKind.INTERNAL,
                 "attributes": {
                     SpanAttributes.HTTP_STATUS_CODE: 200,
@@ -480,12 +480,12 @@
                 },
             },
             {
-                "name": "GET http send",
+                "name": "GET / http send",
                 "kind": trace_api.SpanKind.INTERNAL,
                 "attributes": {"asgi.event.type": "http.response.body"},
             },
             {
-                "name": "GET",
+                "name": "GET /",
                 "kind": trace_api.SpanKind.SERVER,
                 "attributes": {
                     HTTP_REQUEST_METHOD: "GET",
@@ -943,29 +943,17 @@
         self.assertEqual(len(span_list), 6)
         expected = [
             {
-<<<<<<< HEAD
-                "name": "websocket websocket receive",
-=======
                 "name": "GET / websocket receive",
->>>>>>> 4f985196
                 "kind": trace_api.SpanKind.INTERNAL,
                 "attributes": {"asgi.event.type": "websocket.connect"},
             },
             {
-<<<<<<< HEAD
-                "name": "websocket websocket send",
-=======
                 "name": "GET / websocket send",
->>>>>>> 4f985196
                 "kind": trace_api.SpanKind.INTERNAL,
                 "attributes": {"asgi.event.type": "websocket.accept"},
             },
             {
-<<<<<<< HEAD
-                "name": "websocket websocket receive",
-=======
                 "name": "GET / websocket receive",
->>>>>>> 4f985196
                 "kind": trace_api.SpanKind.INTERNAL,
                 "attributes": {
                     "asgi.event.type": "websocket.receive",
@@ -973,11 +961,7 @@
                 },
             },
             {
-<<<<<<< HEAD
-                "name": "websocket websocket send",
-=======
                 "name": "GET / websocket send",
->>>>>>> 4f985196
                 "kind": trace_api.SpanKind.INTERNAL,
                 "attributes": {
                     "asgi.event.type": "websocket.send",
@@ -985,20 +969,12 @@
                 },
             },
             {
-<<<<<<< HEAD
-                "name": "websocket websocket receive",
-=======
                 "name": "GET / websocket receive",
->>>>>>> 4f985196
                 "kind": trace_api.SpanKind.INTERNAL,
                 "attributes": {"asgi.event.type": "websocket.disconnect"},
             },
             {
-<<<<<<< HEAD
-                "name": "websocket",
-=======
                 "name": "GET /",
->>>>>>> 4f985196
                 "kind": trace_api.SpanKind.SERVER,
                 "attributes": {
                     SpanAttributes.HTTP_SCHEME: self.scope["scheme"],
