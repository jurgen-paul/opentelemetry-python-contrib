# Copyright The OpenTelemetry Authors
#
# Licensed under the Apache License, Version 2.0 (the "License");
# you may not use this file except in compliance with the License.
# You may obtain a copy of the License at
#
#     http://www.apache.org/licenses/LICENSE-2.0
#
# Unless required by applicable law or agreed to in writing, software
# distributed under the License is distributed on an "AS IS" BASIS,
# WITHOUT WARRANTIES OR CONDITIONS OF ANY KIND, either express or implied.
# See the License for the specific language governing permissions and
# limitations under the License.

# pylint: disable=too-many-lines

import asyncio
import sys
import time
import unittest
from timeit import default_timer
from unittest import mock

import opentelemetry.instrumentation.asgi as otel_asgi
from opentelemetry import trace as trace_api
from opentelemetry.instrumentation._semconv import (
    OTEL_SEMCONV_STABILITY_OPT_IN,
    _HTTPStabilityMode,
    _OpenTelemetrySemanticConventionStability,
    _server_active_requests_count_attrs_new,
    _server_active_requests_count_attrs_old,
    _server_duration_attrs_new,
    _server_duration_attrs_old,
)
from opentelemetry.instrumentation.propagators import (
    TraceResponsePropagator,
    get_global_response_propagator,
    set_global_response_propagator,
)
from opentelemetry.sdk import resources
from opentelemetry.sdk.metrics.export import (
    HistogramDataPoint,
    NumberDataPoint,
)
from opentelemetry.semconv.attributes.client_attributes import (
    CLIENT_ADDRESS,
    CLIENT_PORT,
)
from opentelemetry.semconv.attributes.http_attributes import (
    HTTP_REQUEST_METHOD,
    HTTP_RESPONSE_STATUS_CODE,
)
from opentelemetry.semconv.attributes.network_attributes import (
    NETWORK_PROTOCOL_VERSION,
)
from opentelemetry.semconv.attributes.server_attributes import (
    SERVER_ADDRESS,
    SERVER_PORT,
)
from opentelemetry.semconv.attributes.url_attributes import (
    URL_FULL,
    URL_PATH,
    URL_QUERY,
    URL_SCHEME,
)
from opentelemetry.semconv.attributes.user_agent_attributes import (
    USER_AGENT_ORIGINAL,
)
from opentelemetry.semconv.trace import SpanAttributes
from opentelemetry.test.asgitestutil import (
    AsgiTestBase,
    setup_testing_defaults,
)
from opentelemetry.test.test_base import TestBase
from opentelemetry.trace import SpanKind, format_span_id, format_trace_id

_expected_metric_names_old = [
    "http.server.active_requests",
    "http.server.duration",
    "http.server.response.size",
    "http.server.request.size",
]
_expected_metric_names_new = [
    "http.server.active_requests",
    "http.server.request.duration",
    "http.server.response.body.size",
    "http.server.request.body.size",
]
_expected_metric_names_both = _expected_metric_names_old
_expected_metric_names_both.extend(_expected_metric_names_new)

_recommended_attrs_old = {
    "http.server.active_requests": _server_active_requests_count_attrs_old,
    "http.server.duration": _server_duration_attrs_old,
    "http.server.response.size": _server_duration_attrs_old,
    "http.server.request.size": _server_duration_attrs_old,
}

_recommended_attrs_new = {
    "http.server.active_requests": _server_active_requests_count_attrs_new,
    "http.server.request.duration": _server_duration_attrs_new,
    "http.server.response.body.size": _server_duration_attrs_new,
    "http.server.request.body.size": _server_duration_attrs_new,
}

_recommended_attrs_both = _recommended_attrs_old.copy()
_recommended_attrs_both.update(_recommended_attrs_new)
_recommended_attrs_both["http.server.active_requests"].extend(
    _server_active_requests_count_attrs_old
)

_SIMULATED_BACKGROUND_TASK_EXECUTION_TIME_S = 0.01


async def http_app(scope, receive, send):
    message = await receive()
    scope["headers"] = [(b"content-length", b"128")]
    assert scope["type"] == "http"
    if message.get("type") == "http.request":
        await send(
            {
                "type": "http.response.start",
                "status": 200,
                "headers": [
                    [b"Content-Type", b"text/plain"],
                    [b"content-length", b"1024"],
                ],
            }
        )
        await send({"type": "http.response.body", "body": b"*"})


async def websocket_app(scope, receive, send):
    assert scope["type"] == "websocket"
    while True:
        message = await receive()
        if message.get("type") == "websocket.connect":
            await send({"type": "websocket.accept"})

        if message.get("type") == "websocket.receive":
            if message.get("text") == "ping":
                await send({"type": "websocket.send", "text": "pong"})

        if message.get("type") == "websocket.disconnect":
            break


async def simple_asgi(scope, receive, send):
    assert isinstance(scope, dict)
    if scope["type"] == "http":
        await http_app(scope, receive, send)
    elif scope["type"] == "websocket":
        await websocket_app(scope, receive, send)


async def long_response_asgi(scope, receive, send):
    assert isinstance(scope, dict)
    assert scope["type"] == "http"
    message = await receive()
    scope["headers"] = [(b"content-length", b"128")]
    assert scope["type"] == "http"
    if message.get("type") == "http.request":
        await send(
            {
                "type": "http.response.start",
                "status": 200,
                "headers": [
                    [b"Content-Type", b"text/plain"],
                    [b"content-length", b"1024"],
                ],
            }
        )
        await send(
            {"type": "http.response.body", "body": b"*", "more_body": True}
        )
        await send(
            {"type": "http.response.body", "body": b"*", "more_body": True}
        )
        await send(
            {"type": "http.response.body", "body": b"*", "more_body": True}
        )
        await send(
            {"type": "http.response.body", "body": b"*", "more_body": False}
        )


async def background_execution_asgi(scope, receive, send):
    assert isinstance(scope, dict)
    assert scope["type"] == "http"
    message = await receive()
    scope["headers"] = [(b"content-length", b"128")]
    assert scope["type"] == "http"
    if message.get("type") == "http.request":
        await send(
            {
                "type": "http.response.start",
                "status": 200,
                "headers": [
                    [b"Content-Type", b"text/plain"],
                    [b"content-length", b"1024"],
                ],
            }
        )
        await send(
            {
                "type": "http.response.body",
                "body": b"*",
            }
        )
        time.sleep(_SIMULATED_BACKGROUND_TASK_EXECUTION_TIME_S)


async def background_execution_trailers_asgi(scope, receive, send):
    assert isinstance(scope, dict)
    assert scope["type"] == "http"
    message = await receive()
    scope["headers"] = [(b"content-length", b"128")]
    assert scope["type"] == "http"
    if message.get("type") == "http.request":
        await send(
            {
                "type": "http.response.start",
                "status": 200,
                "headers": [
                    [b"Content-Type", b"text/plain"],
                    [b"content-length", b"1024"],
                ],
                "trailers": True,
            }
        )
        await send(
            {"type": "http.response.body", "body": b"*", "more_body": True}
        )
        await send(
            {"type": "http.response.body", "body": b"*", "more_body": False}
        )
        await send(
            {
                "type": "http.response.trailers",
                "headers": [
                    [b"trailer", b"test-trailer"],
                ],
                "more_trailers": True,
            }
        )
        await send(
            {
                "type": "http.response.trailers",
                "headers": [
                    [b"trailer", b"second-test-trailer"],
                ],
                "more_trailers": False,
            }
        )
        time.sleep(_SIMULATED_BACKGROUND_TASK_EXECUTION_TIME_S)


async def error_asgi(scope, receive, send):
    assert isinstance(scope, dict)
    assert scope["type"] == "http"
    message = await receive()
    scope["headers"] = [(b"content-length", b"128")]
    if message.get("type") == "http.request":
        try:
            raise ValueError
        except ValueError:
            scope["hack_exc_info"] = sys.exc_info()
        await send(
            {
                "type": "http.response.start",
                "status": 200,
                "headers": [
                    [b"Content-Type", b"text/plain"],
                    [b"content-length", b"1024"],
                ],
            }
        )
        await send({"type": "http.response.body", "body": b"*"})


# pylint: disable=too-many-public-methods
class TestAsgiApplication(AsgiTestBase):
    def setUp(self):
        super().setUp()

        test_name = ""
        if hasattr(self, "_testMethodName"):
            test_name = self._testMethodName
        sem_conv_mode = "default"
        if "new_semconv" in test_name:
            sem_conv_mode = "http"
        elif "both_semconv" in test_name:
            sem_conv_mode = "http/dup"
        self.env_patch = mock.patch.dict(
            "os.environ",
            {
                OTEL_SEMCONV_STABILITY_OPT_IN: sem_conv_mode,
            },
        )

        _OpenTelemetrySemanticConventionStability._initialized = False

        self.env_patch.start()

    # pylint: disable=too-many-locals
    def validate_outputs(
        self,
        outputs,
        error=None,
        modifiers=None,
        old_sem_conv=True,
        new_sem_conv=False,
    ):
        # Ensure modifiers is a list
        modifiers = modifiers or []
        # Check for expected outputs
        response_start = outputs[0]
        response_final_body = [
            output
            for output in outputs
            if output["type"] == "http.response.body"
        ][-1]

        self.assertEqual(response_start["type"], "http.response.start")
        self.assertEqual(response_final_body["type"], "http.response.body")
        self.assertEqual(response_final_body.get("more_body", False), False)

        # Check http response body
        self.assertEqual(response_final_body["body"], b"*")

        # Check http response start
        self.assertEqual(response_start["status"], 200)
        self.assertEqual(
            response_start["headers"],
            [[b"Content-Type", b"text/plain"], [b"content-length", b"1024"]],
        )

        exc_info = self.scope.get("hack_exc_info")
        if error:
            self.assertIs(exc_info[0], error)
            self.assertIsInstance(exc_info[1], error)
            self.assertIsNotNone(exc_info[2])
        else:
            self.assertIsNone(exc_info)

        # Check spans
        span_list = self.memory_exporter.get_finished_spans()
        expected_old = [
            {
                "name": "GET / http receive",
                "kind": trace_api.SpanKind.INTERNAL,
                "attributes": {"asgi.event.type": "http.request"},
            },
            {
                "name": "GET / http send",
                "kind": trace_api.SpanKind.INTERNAL,
                "attributes": {
                    SpanAttributes.HTTP_STATUS_CODE: 200,
                    "asgi.event.type": "http.response.start",
                },
            },
            {
                "name": "GET / http send",
                "kind": trace_api.SpanKind.INTERNAL,
                "attributes": {"asgi.event.type": "http.response.body"},
            },
            {
                "name": "GET /",
                "kind": trace_api.SpanKind.SERVER,
                "attributes": {
                    SpanAttributes.HTTP_METHOD: "GET",
                    SpanAttributes.HTTP_SCHEME: "http",
                    SpanAttributes.NET_HOST_PORT: 80,
                    SpanAttributes.HTTP_HOST: "127.0.0.1",
                    SpanAttributes.HTTP_FLAVOR: "1.0",
                    SpanAttributes.HTTP_TARGET: "/",
                    SpanAttributes.HTTP_URL: "http://127.0.0.1/",
                    SpanAttributes.NET_PEER_IP: "127.0.0.1",
                    SpanAttributes.NET_PEER_PORT: 32767,
                    SpanAttributes.HTTP_STATUS_CODE: 200,
                },
            },
        ]
        expected_new = [
            {
                "name": "GET / http receive",
                "kind": trace_api.SpanKind.INTERNAL,
                "attributes": {"asgi.event.type": "http.request"},
            },
            {
                "name": "GET / http send",
                "kind": trace_api.SpanKind.INTERNAL,
                "attributes": {
                    HTTP_RESPONSE_STATUS_CODE: 200,
                    "asgi.event.type": "http.response.start",
                },
            },
            {
                "name": "GET / http send",
                "kind": trace_api.SpanKind.INTERNAL,
                "attributes": {"asgi.event.type": "http.response.body"},
            },
            {
                "name": "GET /",
                "kind": trace_api.SpanKind.SERVER,
                "attributes": {
                    HTTP_REQUEST_METHOD: "GET",
                    URL_SCHEME: "http",
                    SERVER_PORT: 80,
                    SERVER_ADDRESS: "127.0.0.1",
                    NETWORK_PROTOCOL_VERSION: "1.0",
                    URL_PATH: "/",
                    URL_FULL: "http://127.0.0.1/",
                    CLIENT_ADDRESS: "127.0.0.1",
                    CLIENT_PORT: 32767,
                    HTTP_RESPONSE_STATUS_CODE: 200,
                },
            },
        ]
        expected_both = [
            {
                "name": "GET / http receive",
                "kind": trace_api.SpanKind.INTERNAL,
                "attributes": {"asgi.event.type": "http.request"},
            },
            {
                "name": "GET / http send",
                "kind": trace_api.SpanKind.INTERNAL,
                "attributes": {
                    SpanAttributes.HTTP_STATUS_CODE: 200,
                    HTTP_RESPONSE_STATUS_CODE: 200,
                    "asgi.event.type": "http.response.start",
                },
            },
            {
                "name": "GET / http send",
                "kind": trace_api.SpanKind.INTERNAL,
                "attributes": {"asgi.event.type": "http.response.body"},
            },
            {
                "name": "GET /",
                "kind": trace_api.SpanKind.SERVER,
                "attributes": {
                    HTTP_REQUEST_METHOD: "GET",
                    URL_SCHEME: "http",
                    SERVER_PORT: 80,
                    SERVER_ADDRESS: "127.0.0.1",
                    NETWORK_PROTOCOL_VERSION: "1.0",
                    URL_PATH: "/",
                    URL_FULL: "http://127.0.0.1/",
                    CLIENT_ADDRESS: "127.0.0.1",
                    CLIENT_PORT: 32767,
                    HTTP_RESPONSE_STATUS_CODE: 200,
                    SpanAttributes.HTTP_METHOD: "GET",
                    SpanAttributes.HTTP_SCHEME: "http",
                    SpanAttributes.NET_HOST_PORT: 80,
                    SpanAttributes.HTTP_HOST: "127.0.0.1",
                    SpanAttributes.HTTP_FLAVOR: "1.0",
                    SpanAttributes.HTTP_TARGET: "/",
                    SpanAttributes.HTTP_URL: "http://127.0.0.1/",
                    SpanAttributes.NET_PEER_IP: "127.0.0.1",
                    SpanAttributes.NET_PEER_PORT: 32767,
                    SpanAttributes.HTTP_STATUS_CODE: 200,
                },
            },
        ]
        expected = expected_old
        if new_sem_conv:
            if old_sem_conv:
                expected = expected_both
            else:
                expected = expected_new

        # Run our expected modifiers
        for modifier in modifiers:
            expected = modifier(expected)
        # Check that output matches
        self.assertEqual(len(span_list), len(expected))
        for span, expected in zip(span_list, expected):
            self.assertEqual(span.name, expected["name"])
            self.assertEqual(span.kind, expected["kind"])
            self.assertDictEqual(dict(span.attributes), expected["attributes"])
            self.assertEqual(
                span.instrumentation_scope.name,
                "opentelemetry.instrumentation.asgi",
            )

    def test_basic_asgi_call(self):
        """Test that spans are emitted as expected."""
        app = otel_asgi.OpenTelemetryMiddleware(simple_asgi)
        self.seed_app(app)
        self.send_default_request()
        outputs = self.get_all_output()
        self.validate_outputs(outputs)

    def test_basic_asgi_call_new_semconv(self):
        """Test that spans are emitted as expected."""
        app = otel_asgi.OpenTelemetryMiddleware(simple_asgi)
        self.seed_app(app)
        self.send_default_request()
        outputs = self.get_all_output()
        self.validate_outputs(outputs, old_sem_conv=False, new_sem_conv=True)

    def test_basic_asgi_call_both_semconv(self):
        """Test that spans are emitted as expected."""
        app = otel_asgi.OpenTelemetryMiddleware(simple_asgi)
        self.seed_app(app)
        self.send_default_request()
        outputs = self.get_all_output()
        self.validate_outputs(outputs, old_sem_conv=True, new_sem_conv=True)

    def test_asgi_not_recording(self):
        mock_tracer = mock.Mock()
        mock_span = mock.Mock()
        mock_span.is_recording.return_value = False
        mock_tracer.start_as_current_span.return_value = mock_span
        mock_tracer.start_as_current_span.return_value.__enter__ = mock.Mock(
            return_value=mock_span
        )
        mock_tracer.start_as_current_span.return_value.__exit__ = mock_span
        with mock.patch("opentelemetry.trace.get_tracer") as tracer:
            tracer.return_value = mock_tracer
            app = otel_asgi.OpenTelemetryMiddleware(simple_asgi)
            self.seed_app(app)
            self.send_default_request()
            self.assertFalse(mock_span.is_recording())
            self.assertTrue(mock_span.is_recording.called)
            self.assertFalse(mock_span.set_attribute.called)
            self.assertFalse(mock_span.set_status.called)

    def test_asgi_exc_info(self):
        """Test that exception information is emitted as expected."""
        app = otel_asgi.OpenTelemetryMiddleware(error_asgi)
        self.seed_app(app)
        self.send_default_request()
        outputs = self.get_all_output()
        self.validate_outputs(outputs, error=ValueError)

    def test_long_response(self):
        """Test that the server span is ended on the final response body message.

        If the server span is ended early then this test will fail due
        to discrepancies in the expected list of spans and the emitted list of spans.
        """
        app = otel_asgi.OpenTelemetryMiddleware(long_response_asgi)
        self.seed_app(app)
        self.send_default_request()
        outputs = self.get_all_output()

        def add_more_body_spans(expected: list):
            more_body_span = {
                "name": "GET / http send",
                "kind": trace_api.SpanKind.INTERNAL,
                "attributes": {"asgi.event.type": "http.response.body"},
            }
            extra_spans = [more_body_span] * 3
            expected[2:2] = extra_spans
            return expected

        self.validate_outputs(outputs, modifiers=[add_more_body_spans])

    def test_background_execution(self):
        """Test that the server span is ended BEFORE the background task is finished."""
        app = otel_asgi.OpenTelemetryMiddleware(background_execution_asgi)
        self.seed_app(app)
        self.send_default_request()
        outputs = self.get_all_output()
        self.validate_outputs(outputs)
        span_list = self.memory_exporter.get_finished_spans()
        server_span = span_list[-1]
        assert server_span.kind == SpanKind.SERVER
        span_duration_nanos = server_span.end_time - server_span.start_time
        self.assertLessEqual(
            span_duration_nanos,
            _SIMULATED_BACKGROUND_TASK_EXECUTION_TIME_S * 10**9,
        )

    def test_trailers(self):
        """Test that trailers are emitted as expected and that the server span is ended
        BEFORE the background task is finished."""
        app = otel_asgi.OpenTelemetryMiddleware(
            background_execution_trailers_asgi
        )
        self.seed_app(app)
        self.send_default_request()
        outputs = self.get_all_output()

        def add_body_and_trailer_span(expected: list):
            body_span = {
                "name": "GET / http send",
                "kind": trace_api.SpanKind.INTERNAL,
                "attributes": {"asgi.event.type": "http.response.body"},
            }
            trailer_span = {
                "name": "GET / http send",
                "kind": trace_api.SpanKind.INTERNAL,
                "attributes": {"asgi.event.type": "http.response.trailers"},
            }
            expected[2:2] = [body_span]
            expected[4:4] = [trailer_span] * 2
            return expected

        self.validate_outputs(outputs, modifiers=[add_body_and_trailer_span])
        span_list = self.memory_exporter.get_finished_spans()
        server_span = span_list[-1]
        assert server_span.kind == SpanKind.SERVER
        span_duration_nanos = server_span.end_time - server_span.start_time
        self.assertLessEqual(
            span_duration_nanos,
            _SIMULATED_BACKGROUND_TASK_EXECUTION_TIME_S * 10**9,
        )

    def test_override_span_name(self):
        """Test that default span_names can be overwritten by our callback function."""
        span_name = "Dymaxion"

        def get_predefined_span_details(_):
            return span_name, {}

        def update_expected_span_name(expected):
            for entry in expected:
                if entry["kind"] == trace_api.SpanKind.SERVER:
                    entry["name"] = span_name
                else:
                    entry["name"] = " ".join(
                        [span_name] + entry["name"].split(" ")[2:]
                    )
            return expected

        app = otel_asgi.OpenTelemetryMiddleware(
            simple_asgi, default_span_details=get_predefined_span_details
        )
        self.seed_app(app)
        self.send_default_request()
        outputs = self.get_all_output()
        self.validate_outputs(outputs, modifiers=[update_expected_span_name])

    def test_custom_tracer_provider_otel_asgi(self):
        resource = resources.Resource.create({"service-test-key": "value"})
        result = TestBase.create_tracer_provider(resource=resource)
        tracer_provider, exporter = result

        app = otel_asgi.OpenTelemetryMiddleware(
            simple_asgi, tracer_provider=tracer_provider
        )
        self.seed_app(app)
        self.send_default_request()
        span_list = exporter.get_finished_spans()
        for span in span_list:
            self.assertEqual(
                span.resource.attributes["service-test-key"], "value"
            )

    def test_no_op_tracer_provider_otel_asgi(self):
        app = otel_asgi.OpenTelemetryMiddleware(
            simple_asgi, tracer_provider=trace_api.NoOpTracerProvider()
        )
        self.seed_app(app)
        self.send_default_request()

        response_start, response_body, *_ = self.get_all_output()
        self.assertEqual(response_body["body"], b"*")
        self.assertEqual(response_start["status"], 200)

        span_list = self.memory_exporter.get_finished_spans()
        self.assertEqual(len(span_list), 0)

    def test_behavior_with_scope_server_as_none(self):
        """Test that middleware is ok when server is none in scope."""

        def update_expected_server(expected):
            expected[3]["attributes"].update(
                {
                    SpanAttributes.HTTP_HOST: "0.0.0.0",
                    SpanAttributes.NET_HOST_PORT: 80,
                    SpanAttributes.HTTP_URL: "http://0.0.0.0/",
                }
            )
            return expected

        self.scope["server"] = None
        app = otel_asgi.OpenTelemetryMiddleware(simple_asgi)
        self.seed_app(app)
        self.send_default_request()
        outputs = self.get_all_output()
        self.validate_outputs(outputs, modifiers=[update_expected_server])

    def test_behavior_with_scope_server_as_none_new_semconv(self):
        """Test that middleware is ok when server is none in scope."""

        def update_expected_server(expected):
            expected[3]["attributes"].update(
                {
                    SERVER_ADDRESS: "0.0.0.0",
                    SERVER_PORT: 80,
                    URL_FULL: "http://0.0.0.0/",
                }
            )
            return expected

        self.scope["server"] = None
        app = otel_asgi.OpenTelemetryMiddleware(simple_asgi)
        self.seed_app(app)
        self.send_default_request()
        outputs = self.get_all_output()
        self.validate_outputs(
            outputs,
            modifiers=[update_expected_server],
            old_sem_conv=False,
            new_sem_conv=True,
        )

    def test_behavior_with_scope_server_as_none_both_semconv(self):
        """Test that middleware is ok when server is none in scope."""

        def update_expected_server(expected):
            expected[3]["attributes"].update(
                {
                    SpanAttributes.HTTP_HOST: "0.0.0.0",
                    SpanAttributes.NET_HOST_PORT: 80,
                    SpanAttributes.HTTP_URL: "http://0.0.0.0/",
                    SERVER_ADDRESS: "0.0.0.0",
                    SERVER_PORT: 80,
                    URL_FULL: "http://0.0.0.0/",
                }
            )
            return expected

        self.scope["server"] = None
        app = otel_asgi.OpenTelemetryMiddleware(simple_asgi)
        self.seed_app(app)
        self.send_default_request()
        outputs = self.get_all_output()
        self.validate_outputs(
            outputs,
            modifiers=[update_expected_server],
            old_sem_conv=True,
            new_sem_conv=True,
        )

    def test_host_header(self):
        """Test that host header is converted to http.server_name."""
        hostname = b"server_name_1"

        def update_expected_server(expected):
            expected[3]["attributes"].update(
                {SpanAttributes.HTTP_SERVER_NAME: hostname.decode("utf8")}
            )
            return expected

        self.scope["headers"].append([b"host", hostname])
        app = otel_asgi.OpenTelemetryMiddleware(simple_asgi)
        self.seed_app(app)
        self.send_default_request()
        outputs = self.get_all_output()
        self.validate_outputs(outputs, modifiers=[update_expected_server])

    def test_host_header_both_semconv(self):
        """Test that host header is converted to http.server_name."""
        hostname = b"server_name_1"

        def update_expected_server(expected):
            expected[3]["attributes"].update(
                {SpanAttributes.HTTP_SERVER_NAME: hostname.decode("utf8")}
            )
            return expected

        self.scope["headers"].append([b"host", hostname])
        app = otel_asgi.OpenTelemetryMiddleware(simple_asgi)
        self.seed_app(app)
        self.send_default_request()
        outputs = self.get_all_output()
        self.validate_outputs(
            outputs,
            modifiers=[update_expected_server],
            old_sem_conv=True,
            new_sem_conv=True,
        )

    def test_user_agent(self):
        """Test that host header is converted to http.server_name."""
        user_agent = b"test-agent"

        def update_expected_user_agent(expected):
            expected[3]["attributes"].update(
                {SpanAttributes.HTTP_USER_AGENT: user_agent.decode("utf8")}
            )
            return expected

        self.scope["headers"].append([b"user-agent", user_agent])
        app = otel_asgi.OpenTelemetryMiddleware(simple_asgi)
        self.seed_app(app)
        self.send_default_request()
        outputs = self.get_all_output()
        self.validate_outputs(outputs, modifiers=[update_expected_user_agent])

    def test_user_agent_new_semconv(self):
        """Test that host header is converted to http.server_name."""
        user_agent = b"test-agent"

        def update_expected_user_agent(expected):
            expected[3]["attributes"].update(
                {USER_AGENT_ORIGINAL: user_agent.decode("utf8")}
            )
            return expected

        self.scope["headers"].append([b"user-agent", user_agent])
        app = otel_asgi.OpenTelemetryMiddleware(simple_asgi)
        self.seed_app(app)
        self.send_default_request()
        outputs = self.get_all_output()
        self.validate_outputs(
            outputs,
            modifiers=[update_expected_user_agent],
            old_sem_conv=False,
            new_sem_conv=True,
        )

    def test_user_agent_both_semconv(self):
        """Test that host header is converted to http.server_name."""
        user_agent = b"test-agent"

        def update_expected_user_agent(expected):
            expected[3]["attributes"].update(
                {
                    SpanAttributes.HTTP_USER_AGENT: user_agent.decode("utf8"),
                    USER_AGENT_ORIGINAL: user_agent.decode("utf8"),
                }
            )
            return expected

        self.scope["headers"].append([b"user-agent", user_agent])
        app = otel_asgi.OpenTelemetryMiddleware(simple_asgi)
        self.seed_app(app)
        self.send_default_request()
        outputs = self.get_all_output()
        self.validate_outputs(
            outputs,
            modifiers=[update_expected_user_agent],
            old_sem_conv=True,
            new_sem_conv=True,
        )

    def test_traceresponse_header(self):
        """Test a traceresponse header is sent when a global propagator is set."""

        orig = get_global_response_propagator()
        set_global_response_propagator(TraceResponsePropagator())

        app = otel_asgi.OpenTelemetryMiddleware(simple_asgi)
        self.seed_app(app)
        self.send_default_request()

        span = self.memory_exporter.get_finished_spans()[-1]
        self.assertEqual(trace_api.SpanKind.SERVER, span.kind)

        response_start, response_body, *_ = self.get_all_output()
        self.assertEqual(response_body["body"], b"*")
        self.assertEqual(response_start["status"], 200)

        trace_id = format_trace_id(span.get_span_context().trace_id)
        span_id = format_span_id(span.get_span_context().span_id)
        traceresponse = f"00-{trace_id}-{span_id}-01"

        self.assertListEqual(
            response_start["headers"],
            [
                [b"Content-Type", b"text/plain"],
                [b"content-length", b"1024"],
                [b"traceresponse", f"{traceresponse}".encode()],
                [b"access-control-expose-headers", b"traceresponse"],
            ],
        )

        set_global_response_propagator(orig)

    def test_websocket(self):
        self.scope = {
            "method": "GET",
            "type": "websocket",
            "http_version": "1.1",
            "scheme": "ws",
            "path": "/",
            "query_string": b"",
            "headers": [],
            "client": ("127.0.0.1", 32767),
            "server": ("127.0.0.1", 80),
        }
        app = otel_asgi.OpenTelemetryMiddleware(simple_asgi)
        self.seed_app(app)
        self.send_input({"type": "websocket.connect"})
        self.send_input({"type": "websocket.receive", "text": "ping"})
        self.send_input({"type": "websocket.disconnect"})
        self.get_all_output()
        span_list = self.memory_exporter.get_finished_spans()
        self.assertEqual(len(span_list), 6)
        expected = [
            {
                "name": "GET / websocket receive",
                "kind": trace_api.SpanKind.INTERNAL,
                "attributes": {"asgi.event.type": "websocket.connect"},
            },
            {
                "name": "GET / websocket send",
                "kind": trace_api.SpanKind.INTERNAL,
                "attributes": {"asgi.event.type": "websocket.accept"},
            },
            {
                "name": "GET / websocket receive",
                "kind": trace_api.SpanKind.INTERNAL,
                "attributes": {
                    "asgi.event.type": "websocket.receive",
                    SpanAttributes.HTTP_STATUS_CODE: 200,
                },
            },
            {
                "name": "GET / websocket send",
                "kind": trace_api.SpanKind.INTERNAL,
                "attributes": {
                    "asgi.event.type": "websocket.send",
                    SpanAttributes.HTTP_STATUS_CODE: 200,
                },
            },
            {
                "name": "GET / websocket receive",
                "kind": trace_api.SpanKind.INTERNAL,
                "attributes": {"asgi.event.type": "websocket.disconnect"},
            },
            {
                "name": "GET /",
                "kind": trace_api.SpanKind.SERVER,
                "attributes": {
                    SpanAttributes.HTTP_SCHEME: self.scope["scheme"],
                    SpanAttributes.NET_HOST_PORT: self.scope["server"][1],
                    SpanAttributes.HTTP_HOST: self.scope["server"][0],
                    SpanAttributes.HTTP_FLAVOR: self.scope["http_version"],
                    SpanAttributes.HTTP_TARGET: self.scope["path"],
                    SpanAttributes.HTTP_URL: f'{self.scope["scheme"]}://{self.scope["server"][0]}{self.scope["path"]}',
                    SpanAttributes.NET_PEER_IP: self.scope["client"][0],
                    SpanAttributes.NET_PEER_PORT: self.scope["client"][1],
                    SpanAttributes.HTTP_STATUS_CODE: 200,
                    SpanAttributes.HTTP_METHOD: self.scope["method"],
                },
            },
        ]
        for span, expected in zip(span_list, expected):
            self.assertEqual(span.name, expected["name"])
            self.assertEqual(span.kind, expected["kind"])
            self.assertDictEqual(dict(span.attributes), expected["attributes"])

    def test_websocket_new_semconv(self):
        self.scope = {
            "method": "GET",
            "type": "websocket",
            "http_version": "1.1",
            "scheme": "ws",
            "path": "/",
            "query_string": b"",
            "headers": [],
            "client": ("127.0.0.1", 32767),
            "server": ("127.0.0.1", 80),
        }
        app = otel_asgi.OpenTelemetryMiddleware(simple_asgi)
        self.seed_app(app)
        self.send_input({"type": "websocket.connect"})
        self.send_input({"type": "websocket.receive", "text": "ping"})
        self.send_input({"type": "websocket.disconnect"})
        self.get_all_output()
        span_list = self.memory_exporter.get_finished_spans()
        self.assertEqual(len(span_list), 6)
        expected = [
            {
                "name": "GET / websocket receive",
                "kind": trace_api.SpanKind.INTERNAL,
                "attributes": {"asgi.event.type": "websocket.connect"},
            },
            {
                "name": "GET / websocket send",
                "kind": trace_api.SpanKind.INTERNAL,
                "attributes": {"asgi.event.type": "websocket.accept"},
            },
            {
                "name": "GET / websocket receive",
                "kind": trace_api.SpanKind.INTERNAL,
                "attributes": {
                    "asgi.event.type": "websocket.receive",
                    HTTP_RESPONSE_STATUS_CODE: 200,
                },
            },
            {
                "name": "GET / websocket send",
                "kind": trace_api.SpanKind.INTERNAL,
                "attributes": {
                    "asgi.event.type": "websocket.send",
                    HTTP_RESPONSE_STATUS_CODE: 200,
                },
            },
            {
                "name": "GET / websocket receive",
                "kind": trace_api.SpanKind.INTERNAL,
                "attributes": {"asgi.event.type": "websocket.disconnect"},
            },
            {
                "name": "GET /",
                "kind": trace_api.SpanKind.SERVER,
                "attributes": {
                    URL_SCHEME: self.scope["scheme"],
                    SERVER_PORT: self.scope["server"][1],
                    SERVER_ADDRESS: self.scope["server"][0],
                    NETWORK_PROTOCOL_VERSION: self.scope["http_version"],
                    URL_PATH: self.scope["path"],
                    URL_FULL: f'{self.scope["scheme"]}://{self.scope["server"][0]}{self.scope["path"]}',
                    CLIENT_ADDRESS: self.scope["client"][0],
                    CLIENT_PORT: self.scope["client"][1],
                    HTTP_RESPONSE_STATUS_CODE: 200,
                    HTTP_REQUEST_METHOD: self.scope["method"],
                },
            },
        ]
        for span, expected in zip(span_list, expected):
            self.assertEqual(span.name, expected["name"])
            self.assertEqual(span.kind, expected["kind"])
            self.assertDictEqual(dict(span.attributes), expected["attributes"])

    def test_websocket_both_semconv(self):
        self.scope = {
            "method": "GET",
            "type": "websocket",
            "http_version": "1.1",
            "scheme": "ws",
            "path": "/",
            "query_string": b"",
            "headers": [],
            "client": ("127.0.0.1", 32767),
            "server": ("127.0.0.1", 80),
        }
        app = otel_asgi.OpenTelemetryMiddleware(simple_asgi)
        self.seed_app(app)
        self.send_input({"type": "websocket.connect"})
        self.send_input({"type": "websocket.receive", "text": "ping"})
        self.send_input({"type": "websocket.disconnect"})
        self.get_all_output()
        span_list = self.memory_exporter.get_finished_spans()
        self.assertEqual(len(span_list), 6)
        expected = [
            {
                "name": "GET / websocket receive",
                "kind": trace_api.SpanKind.INTERNAL,
                "attributes": {"asgi.event.type": "websocket.connect"},
            },
            {
                "name": "GET / websocket send",
                "kind": trace_api.SpanKind.INTERNAL,
                "attributes": {"asgi.event.type": "websocket.accept"},
            },
            {
                "name": "GET / websocket receive",
                "kind": trace_api.SpanKind.INTERNAL,
                "attributes": {
                    "asgi.event.type": "websocket.receive",
                    HTTP_RESPONSE_STATUS_CODE: 200,
                    SpanAttributes.HTTP_STATUS_CODE: 200,
                },
            },
            {
                "name": "GET / websocket send",
                "kind": trace_api.SpanKind.INTERNAL,
                "attributes": {
                    "asgi.event.type": "websocket.send",
                    HTTP_RESPONSE_STATUS_CODE: 200,
                    SpanAttributes.HTTP_STATUS_CODE: 200,
                },
            },
            {
                "name": "GET / websocket receive",
                "kind": trace_api.SpanKind.INTERNAL,
                "attributes": {"asgi.event.type": "websocket.disconnect"},
            },
            {
                "name": "GET /",
                "kind": trace_api.SpanKind.SERVER,
                "attributes": {
                    SpanAttributes.HTTP_SCHEME: self.scope["scheme"],
                    SpanAttributes.NET_HOST_PORT: self.scope["server"][1],
                    SpanAttributes.HTTP_HOST: self.scope["server"][0],
                    SpanAttributes.HTTP_FLAVOR: self.scope["http_version"],
                    SpanAttributes.HTTP_TARGET: self.scope["path"],
                    SpanAttributes.HTTP_URL: f'{self.scope["scheme"]}://{self.scope["server"][0]}{self.scope["path"]}',
                    SpanAttributes.NET_PEER_IP: self.scope["client"][0],
                    SpanAttributes.NET_PEER_PORT: self.scope["client"][1],
                    SpanAttributes.HTTP_STATUS_CODE: 200,
                    SpanAttributes.HTTP_METHOD: self.scope["method"],
                    URL_SCHEME: self.scope["scheme"],
                    SERVER_PORT: self.scope["server"][1],
                    SERVER_ADDRESS: self.scope["server"][0],
                    NETWORK_PROTOCOL_VERSION: self.scope["http_version"],
                    URL_PATH: self.scope["path"],
                    URL_FULL: f'{self.scope["scheme"]}://{self.scope["server"][0]}{self.scope["path"]}',
                    CLIENT_ADDRESS: self.scope["client"][0],
                    CLIENT_PORT: self.scope["client"][1],
                    HTTP_RESPONSE_STATUS_CODE: 200,
                    HTTP_REQUEST_METHOD: self.scope["method"],
                },
            },
        ]
        for span, expected in zip(span_list, expected):
            self.assertEqual(span.name, expected["name"])
            self.assertEqual(span.kind, expected["kind"])
            self.assertDictEqual(dict(span.attributes), expected["attributes"])

    def test_websocket_traceresponse_header(self):
        """Test a traceresponse header is set for websocket messages"""

        orig = get_global_response_propagator()
        set_global_response_propagator(TraceResponsePropagator())

        self.scope = {
            "type": "websocket",
            "http_version": "1.1",
            "scheme": "ws",
            "path": "/",
            "query_string": b"",
            "headers": [],
            "client": ("127.0.0.1", 32767),
            "server": ("127.0.0.1", 80),
        }
        app = otel_asgi.OpenTelemetryMiddleware(simple_asgi)
        self.seed_app(app)
        self.send_input({"type": "websocket.connect"})
        self.send_input({"type": "websocket.receive", "text": "ping"})
        self.send_input({"type": "websocket.disconnect"})
        _, socket_send, *_ = self.get_all_output()

        span = self.memory_exporter.get_finished_spans()[-1]
        self.assertEqual(trace_api.SpanKind.SERVER, span.kind)

        trace_id = format_trace_id(span.get_span_context().trace_id)
        span_id = format_span_id(span.get_span_context().span_id)
        traceresponse = f"00-{trace_id}-{span_id}-01"

        self.assertListEqual(
            socket_send["headers"],
            [
                [b"traceresponse", f"{traceresponse}".encode()],
                [b"access-control-expose-headers", b"traceresponse"],
            ],
        )

        set_global_response_propagator(orig)

    def test_lifespan(self):
        self.scope["type"] = "lifespan"
        app = otel_asgi.OpenTelemetryMiddleware(simple_asgi)
        self.seed_app(app)
        self.send_default_request()
        span_list = self.memory_exporter.get_finished_spans()
        self.assertEqual(len(span_list), 0)

    def test_hooks(self):
        def server_request_hook(span, scope):
            span.update_name("name from server hook")

        def client_request_hook(receive_span, scope, message):
            receive_span.update_name("name from client request hook")

        def client_response_hook(send_span, scope, message):
            send_span.set_attribute("attr-from-hook", "value")

        def update_expected_hook_results(expected):
            for entry in expected:
                if entry["kind"] == trace_api.SpanKind.SERVER:
                    entry["name"] = "name from server hook"
                elif entry["name"] == "GET / http receive":
                    entry["name"] = "name from client request hook"
                elif entry["name"] == "GET / http send":
                    entry["attributes"].update({"attr-from-hook": "value"})
            return expected

        app = otel_asgi.OpenTelemetryMiddleware(
            simple_asgi,
            server_request_hook=server_request_hook,
            client_request_hook=client_request_hook,
            client_response_hook=client_response_hook,
        )
        self.seed_app(app)
        self.send_default_request()
        outputs = self.get_all_output()
        self.validate_outputs(
            outputs, modifiers=[update_expected_hook_results]
        )

    def test_asgi_metrics(self):
        app = otel_asgi.OpenTelemetryMiddleware(simple_asgi)
        self.seed_app(app)
        self.send_default_request()
        self.seed_app(app)
        self.send_default_request()
        self.seed_app(app)
        self.send_default_request()
        metrics_list = self.memory_metrics_reader.get_metrics_data()
        number_data_point_seen = False
        histogram_data_point_seen = False
        self.assertTrue(len(metrics_list.resource_metrics) != 0)
        for resource_metric in metrics_list.resource_metrics:
            self.assertTrue(len(resource_metric.scope_metrics) != 0)
            for scope_metric in resource_metric.scope_metrics:
                self.assertTrue(len(scope_metric.metrics) != 0)
                self.assertEqual(
                    scope_metric.scope.name,
                    "opentelemetry.instrumentation.asgi",
                )
                for metric in scope_metric.metrics:
                    self.assertIn(metric.name, _expected_metric_names_old)
                    data_points = list(metric.data.data_points)
                    self.assertEqual(len(data_points), 1)
                    for point in data_points:
                        if isinstance(point, HistogramDataPoint):
                            self.assertEqual(point.count, 3)
                            histogram_data_point_seen = True
                        if isinstance(point, NumberDataPoint):
                            number_data_point_seen = True
                        for attr in point.attributes:
                            self.assertIn(
                                attr, _recommended_attrs_old[metric.name]
                            )
        self.assertTrue(number_data_point_seen and histogram_data_point_seen)

    def test_asgi_metrics_new_semconv(self):
        app = otel_asgi.OpenTelemetryMiddleware(simple_asgi)
        self.seed_app(app)
        self.send_default_request()
        self.seed_app(app)
        self.send_default_request()
        self.seed_app(app)
        self.send_default_request()
        metrics_list = self.memory_metrics_reader.get_metrics_data()
        number_data_point_seen = False
        histogram_data_point_seen = False
        self.assertTrue(len(metrics_list.resource_metrics) != 0)
        for resource_metric in metrics_list.resource_metrics:
            self.assertTrue(len(resource_metric.scope_metrics) != 0)
            for scope_metric in resource_metric.scope_metrics:
                self.assertTrue(len(scope_metric.metrics) != 0)
                self.assertEqual(
                    scope_metric.scope.name,
                    "opentelemetry.instrumentation.asgi",
                )
                for metric in scope_metric.metrics:
                    self.assertIn(metric.name, _expected_metric_names_new)
                    data_points = list(metric.data.data_points)
                    self.assertEqual(len(data_points), 1)
                    for point in data_points:
                        if isinstance(point, HistogramDataPoint):
                            self.assertEqual(point.count, 3)
                            histogram_data_point_seen = True
                        if isinstance(point, NumberDataPoint):
                            number_data_point_seen = True
                        for attr in point.attributes:
                            self.assertIn(
                                attr, _recommended_attrs_new[metric.name]
                            )
        self.assertTrue(number_data_point_seen and histogram_data_point_seen)

    def test_asgi_metrics_both_semconv(self):
        app = otel_asgi.OpenTelemetryMiddleware(simple_asgi)
        self.seed_app(app)
        self.send_default_request()
        self.seed_app(app)
        self.send_default_request()
        self.seed_app(app)
        self.send_default_request()
        metrics_list = self.memory_metrics_reader.get_metrics_data()
        number_data_point_seen = False
        histogram_data_point_seen = False
        self.assertTrue(len(metrics_list.resource_metrics) != 0)
        for resource_metric in metrics_list.resource_metrics:
            self.assertTrue(len(resource_metric.scope_metrics) != 0)
            for scope_metric in resource_metric.scope_metrics:
                self.assertTrue(len(scope_metric.metrics) != 0)
                self.assertEqual(
                    scope_metric.scope.name,
                    "opentelemetry.instrumentation.asgi",
                )
                for metric in scope_metric.metrics:
                    self.assertIn(metric.name, _expected_metric_names_both)
                    data_points = list(metric.data.data_points)
                    self.assertEqual(len(data_points), 1)
                    for point in data_points:
                        if isinstance(point, HistogramDataPoint):
                            self.assertEqual(point.count, 3)
                            histogram_data_point_seen = True
                        if isinstance(point, NumberDataPoint):
                            number_data_point_seen = True
                        for attr in point.attributes:
                            self.assertIn(
                                attr, _recommended_attrs_both[metric.name]
                            )
        self.assertTrue(number_data_point_seen and histogram_data_point_seen)

    def test_basic_metric_success(self):
        app = otel_asgi.OpenTelemetryMiddleware(simple_asgi)
        self.seed_app(app)
        start = default_timer()
        self.send_default_request()
        duration = max(round((default_timer() - start) * 1000), 0)
        expected_duration_attributes = {
            "http.method": "GET",
            "http.host": "127.0.0.1",
            "http.scheme": "http",
            "http.flavor": "1.0",
            "net.host.port": 80,
            "http.status_code": 200,
        }
        expected_requests_count_attributes = {
            "http.method": "GET",
            "http.host": "127.0.0.1",
            "http.scheme": "http",
            "http.flavor": "1.0",
        }
        metrics_list = self.memory_metrics_reader.get_metrics_data()
        # pylint: disable=too-many-nested-blocks
        for resource_metric in metrics_list.resource_metrics:
            for scope_metrics in resource_metric.scope_metrics:
                for metric in scope_metrics.metrics:
                    for point in list(metric.data.data_points):
                        if isinstance(point, HistogramDataPoint):
                            self.assertDictEqual(
                                expected_duration_attributes,
                                dict(point.attributes),
                            )
                            self.assertEqual(point.count, 1)
                            if metric.name == "http.server.duration":
                                self.assertAlmostEqual(
                                    duration, point.sum, delta=5
                                )
                            elif metric.name == "http.server.response.size":
                                self.assertEqual(1024, point.sum)
                            elif metric.name == "http.server.request.size":
                                self.assertEqual(128, point.sum)
                        elif isinstance(point, NumberDataPoint):
                            self.assertDictEqual(
                                expected_requests_count_attributes,
                                dict(point.attributes),
                            )
                            self.assertEqual(point.value, 0)

<<<<<<< HEAD
    def test_basic_metric_success_nonrecording_span(self):
        mock_tracer = mock.Mock()
        mock_span = mock.Mock()
        mock_span.is_recording.return_value = False
        mock_tracer.start_as_current_span.return_value = mock_span
        mock_tracer.start_as_current_span.return_value.__enter__ = mock.Mock(
            return_value=mock_span
        )
        mock_tracer.start_as_current_span.return_value.__exit__ = mock_span
        with mock.patch("opentelemetry.trace.get_tracer") as tracer:
            tracer.return_value = mock_tracer
            app = otel_asgi.OpenTelemetryMiddleware(simple_asgi)
            self.seed_app(app)
            start = default_timer()
            self.send_default_request()
            duration = max(round((default_timer() - start) * 1000), 0)
            expected_duration_attributes = {
                "http.method": "GET",
                "http.host": "127.0.0.1",
                "http.scheme": "http",
                "http.flavor": "1.0",
                "net.host.port": 80,
                "http.status_code": 200,
            }
            expected_requests_count_attributes = {
                "http.method": "GET",
                "http.host": "127.0.0.1",
                "http.scheme": "http",
                "http.flavor": "1.0",
            }
            metrics_list = self.memory_metrics_reader.get_metrics_data()
            # pylint: disable=too-many-nested-blocks
            for resource_metric in metrics_list.resource_metrics:
                for scope_metrics in resource_metric.scope_metrics:
                    for metric in scope_metrics.metrics:
                        for point in list(metric.data.data_points):
                            if isinstance(point, HistogramDataPoint):
                                self.assertDictEqual(
                                    expected_duration_attributes,
                                    dict(point.attributes),
                                )
                                self.assertEqual(point.count, 1)
                                if metric.name == "http.server.duration":
                                    self.assertAlmostEqual(
                                        duration, point.sum, delta=5
                                    )
                                elif (
                                    metric.name == "http.server.response.size"
                                ):
                                    self.assertEqual(1024, point.sum)
                                elif metric.name == "http.server.request.size":
                                    self.assertEqual(128, point.sum)
                            elif isinstance(point, NumberDataPoint):
                                self.assertDictEqual(
                                    expected_requests_count_attributes,
                                    dict(point.attributes),
                                )
                                self.assertEqual(point.value, 0)
=======
    def test_basic_metric_success_new_semconv(self):
        app = otel_asgi.OpenTelemetryMiddleware(simple_asgi)
        self.seed_app(app)
        start = default_timer()
        self.send_default_request()
        duration_s = max(default_timer() - start, 0)
        expected_duration_attributes = {
            "http.request.method": "GET",
            "url.scheme": "http",
            "network.protocol.version": "1.0",
            "http.response.status_code": 200,
        }
        expected_requests_count_attributes = {
            "http.request.method": "GET",
            "url.scheme": "http",
        }
        metrics_list = self.memory_metrics_reader.get_metrics_data()
        # pylint: disable=too-many-nested-blocks
        for resource_metric in metrics_list.resource_metrics:
            for scope_metrics in resource_metric.scope_metrics:
                for metric in scope_metrics.metrics:
                    for point in list(metric.data.data_points):
                        if isinstance(point, HistogramDataPoint):
                            self.assertDictEqual(
                                expected_duration_attributes,
                                dict(point.attributes),
                            )
                            self.assertEqual(point.count, 1)
                            if metric.name == "http.server.request.duration":
                                self.assertAlmostEqual(
                                    duration_s, point.sum, places=2
                                )
                            elif (
                                metric.name == "http.server.response.body.size"
                            ):
                                self.assertEqual(1024, point.sum)
                            elif (
                                metric.name == "http.server.request.body.size"
                            ):
                                self.assertEqual(128, point.sum)
                        elif isinstance(point, NumberDataPoint):
                            self.assertDictEqual(
                                expected_requests_count_attributes,
                                dict(point.attributes),
                            )
                            self.assertEqual(point.value, 0)

    def test_basic_metric_success_both_semconv(self):
        app = otel_asgi.OpenTelemetryMiddleware(simple_asgi)
        self.seed_app(app)
        start = default_timer()
        self.send_default_request()
        duration = max(round((default_timer() - start) * 1000), 0)
        duration_s = max(default_timer() - start, 0)
        expected_duration_attributes_old = {
            "http.method": "GET",
            "http.host": "127.0.0.1",
            "http.scheme": "http",
            "http.flavor": "1.0",
            "net.host.port": 80,
            "http.status_code": 200,
        }
        expected_requests_count_attributes = {
            "http.method": "GET",
            "http.host": "127.0.0.1",
            "http.scheme": "http",
            "http.flavor": "1.0",
            "http.request.method": "GET",
            "url.scheme": "http",
        }
        expected_duration_attributes_new = {
            "http.request.method": "GET",
            "url.scheme": "http",
            "network.protocol.version": "1.0",
            "http.response.status_code": 200,
        }
        metrics_list = self.memory_metrics_reader.get_metrics_data()
        # pylint: disable=too-many-nested-blocks
        for resource_metric in metrics_list.resource_metrics:
            for scope_metrics in resource_metric.scope_metrics:
                for metric in scope_metrics.metrics:
                    for point in list(metric.data.data_points):
                        if isinstance(point, HistogramDataPoint):
                            self.assertEqual(point.count, 1)
                            if metric.name == "http.server.request.duration":
                                self.assertAlmostEqual(
                                    duration_s, point.sum, places=2
                                )
                                self.assertDictEqual(
                                    expected_duration_attributes_new,
                                    dict(point.attributes),
                                )
                            elif (
                                metric.name == "http.server.response.body.size"
                            ):
                                self.assertEqual(1024, point.sum)
                                self.assertDictEqual(
                                    expected_duration_attributes_new,
                                    dict(point.attributes),
                                )
                            elif (
                                metric.name == "http.server.request.body.size"
                            ):
                                self.assertEqual(128, point.sum)
                                self.assertDictEqual(
                                    expected_duration_attributes_new,
                                    dict(point.attributes),
                                )
                            elif metric.name == "http.server.duration":
                                self.assertAlmostEqual(
                                    duration, point.sum, delta=5
                                )
                                self.assertDictEqual(
                                    expected_duration_attributes_old,
                                    dict(point.attributes),
                                )
                            elif metric.name == "http.server.response.size":
                                self.assertEqual(1024, point.sum)
                                self.assertDictEqual(
                                    expected_duration_attributes_old,
                                    dict(point.attributes),
                                )
                            elif metric.name == "http.server.request.size":
                                self.assertEqual(128, point.sum)
                                self.assertDictEqual(
                                    expected_duration_attributes_old,
                                    dict(point.attributes),
                                )
                        elif isinstance(point, NumberDataPoint):
                            self.assertDictEqual(
                                expected_requests_count_attributes,
                                dict(point.attributes),
                            )
                            self.assertEqual(point.value, 0)
>>>>>>> 7da7f554

    def test_metric_target_attribute(self):
        expected_target = "/api/user/{id}"

        class TestRoute:
            path_format = expected_target

        async def target_asgi(scope, receive, send):
            assert isinstance(scope, dict)
            if scope["type"] == "http":
                await http_app(scope, receive, send)
                scope["route"] = TestRoute()
            else:
                raise ValueError("websockets not supported")

        app = otel_asgi.OpenTelemetryMiddleware(target_asgi)
        self.seed_app(app)
        self.send_default_request()
        metrics_list = self.memory_metrics_reader.get_metrics_data()
        assertions = 0
        for resource_metric in metrics_list.resource_metrics:
            for scope_metrics in resource_metric.scope_metrics:
                for metric in scope_metrics.metrics:
                    if metric.name == "http.server.active_requests":
                        continue
                    for point in metric.data.data_points:
                        if isinstance(point, HistogramDataPoint):
                            self.assertEqual(
                                point.attributes["http.target"],
                                expected_target,
                            )
                            assertions += 1
        self.assertEqual(assertions, 3)

    def test_no_metric_for_websockets(self):
        self.scope = {
            "type": "websocket",
            "http_version": "1.1",
            "scheme": "ws",
            "path": "/",
            "query_string": b"",
            "headers": [],
            "client": ("127.0.0.1", 32767),
            "server": ("127.0.0.1", 80),
        }
        app = otel_asgi.OpenTelemetryMiddleware(simple_asgi)
        self.seed_app(app)
        self.send_input({"type": "websocket.connect"})
        self.send_input({"type": "websocket.receive", "text": "ping"})
        self.send_input({"type": "websocket.disconnect"})
        self.get_all_output()
        self.assertIsNone(self.memory_metrics_reader.get_metrics_data())


class TestAsgiAttributes(unittest.TestCase):
    def setUp(self):
        self.scope = {}
        setup_testing_defaults(self.scope)
        self.span = mock.create_autospec(trace_api.Span, spec_set=True)

    def test_request_attributes(self):
        self.scope["query_string"] = b"foo=bar"
        headers = []
        headers.append((b"host", b"test"))
        self.scope["headers"] = headers

        attrs = otel_asgi.collect_request_attributes(self.scope)

        self.assertDictEqual(
            attrs,
            {
                SpanAttributes.HTTP_METHOD: "GET",
                SpanAttributes.HTTP_HOST: "127.0.0.1",
                SpanAttributes.HTTP_TARGET: "/",
                SpanAttributes.HTTP_URL: "http://127.0.0.1/?foo=bar",
                SpanAttributes.NET_HOST_PORT: 80,
                SpanAttributes.HTTP_SCHEME: "http",
                SpanAttributes.HTTP_SERVER_NAME: "test",
                SpanAttributes.HTTP_FLAVOR: "1.0",
                SpanAttributes.NET_PEER_IP: "127.0.0.1",
                SpanAttributes.NET_PEER_PORT: 32767,
            },
        )

    def test_request_attributes_new_semconv(self):
        self.scope["query_string"] = b"foo=bar"
        headers = []
        headers.append((b"host", b"test"))
        self.scope["headers"] = headers

        attrs = otel_asgi.collect_request_attributes(
            self.scope,
            _HTTPStabilityMode.HTTP,
        )

        self.assertDictEqual(
            attrs,
            {
                HTTP_REQUEST_METHOD: "GET",
                SERVER_ADDRESS: "127.0.0.1",
                URL_PATH: "/",
                URL_QUERY: "foo=bar",
                URL_FULL: "http://127.0.0.1/?foo=bar",
                SERVER_PORT: 80,
                URL_SCHEME: "http",
                NETWORK_PROTOCOL_VERSION: "1.0",
                CLIENT_ADDRESS: "127.0.0.1",
                CLIENT_PORT: 32767,
            },
        )

    def test_request_attributes_both_semconv(self):
        self.scope["query_string"] = b"foo=bar"
        headers = []
        headers.append((b"host", b"test"))
        self.scope["headers"] = headers

        attrs = otel_asgi.collect_request_attributes(
            self.scope,
            _HTTPStabilityMode.HTTP_DUP,
        )

        self.assertDictEqual(
            attrs,
            {
                SpanAttributes.HTTP_METHOD: "GET",
                SpanAttributes.HTTP_HOST: "127.0.0.1",
                SpanAttributes.HTTP_TARGET: "/",
                SpanAttributes.HTTP_URL: "http://127.0.0.1/?foo=bar",
                SpanAttributes.NET_HOST_PORT: 80,
                SpanAttributes.HTTP_SCHEME: "http",
                SpanAttributes.HTTP_SERVER_NAME: "test",
                SpanAttributes.HTTP_FLAVOR: "1.0",
                SpanAttributes.NET_PEER_IP: "127.0.0.1",
                SpanAttributes.NET_PEER_PORT: 32767,
                HTTP_REQUEST_METHOD: "GET",
                SERVER_ADDRESS: "127.0.0.1",
                URL_PATH: "/",
                URL_QUERY: "foo=bar",
                URL_FULL: "http://127.0.0.1/?foo=bar",
                SERVER_PORT: 80,
                URL_SCHEME: "http",
                NETWORK_PROTOCOL_VERSION: "1.0",
                CLIENT_ADDRESS: "127.0.0.1",
                CLIENT_PORT: 32767,
            },
        )

    def test_query_string(self):
        self.scope["query_string"] = b"foo=bar"
        attrs = otel_asgi.collect_request_attributes(self.scope)
        self.assertEqual(
            attrs[SpanAttributes.HTTP_URL], "http://127.0.0.1/?foo=bar"
        )

    def test_query_string_new_semconv(self):
        self.scope["query_string"] = b"foo=bar"
        attrs = otel_asgi.collect_request_attributes(
            self.scope,
            _HTTPStabilityMode.HTTP,
        )
        self.assertEqual(attrs[URL_FULL], "http://127.0.0.1/?foo=bar")

    def test_query_string_both_semconv(self):
        self.scope["query_string"] = b"foo=bar"
        attrs = otel_asgi.collect_request_attributes(
            self.scope,
            _HTTPStabilityMode.HTTP_DUP,
        )
        self.assertEqual(attrs[URL_FULL], "http://127.0.0.1/?foo=bar")
        self.assertEqual(
            attrs[SpanAttributes.HTTP_URL], "http://127.0.0.1/?foo=bar"
        )

    def test_query_string_percent_bytes(self):
        self.scope["query_string"] = b"foo%3Dbar"
        attrs = otel_asgi.collect_request_attributes(self.scope)
        self.assertEqual(
            attrs[SpanAttributes.HTTP_URL], "http://127.0.0.1/?foo=bar"
        )

    def test_query_string_percent_str(self):
        self.scope["query_string"] = "foo%3Dbar"
        attrs = otel_asgi.collect_request_attributes(self.scope)
        self.assertEqual(
            attrs[SpanAttributes.HTTP_URL], "http://127.0.0.1/?foo=bar"
        )

    def test_response_attributes(self):
        otel_asgi.set_status_code(self.span, 404)
        expected = (mock.call(SpanAttributes.HTTP_STATUS_CODE, 404),)
        self.assertEqual(self.span.set_attribute.call_count, 1)
        self.assertEqual(self.span.set_attribute.call_count, 1)
        self.span.set_attribute.assert_has_calls(expected, any_order=True)

    def test_response_attributes_new_semconv(self):
        otel_asgi.set_status_code(
            self.span,
            404,
            None,
            _HTTPStabilityMode.HTTP,
        )
        expected = (mock.call(HTTP_RESPONSE_STATUS_CODE, 404),)
        self.assertEqual(self.span.set_attribute.call_count, 1)
        self.assertEqual(self.span.set_attribute.call_count, 1)
        self.span.set_attribute.assert_has_calls(expected, any_order=True)

    def test_response_attributes_both_semconv(self):
        otel_asgi.set_status_code(
            self.span,
            404,
            None,
            _HTTPStabilityMode.HTTP_DUP,
        )
        expected = (mock.call(SpanAttributes.HTTP_STATUS_CODE, 404),)
        expected2 = (mock.call(HTTP_RESPONSE_STATUS_CODE, 404),)
        self.assertEqual(self.span.set_attribute.call_count, 2)
        self.assertEqual(self.span.set_attribute.call_count, 2)
        self.span.set_attribute.assert_has_calls(expected, any_order=True)
        self.span.set_attribute.assert_has_calls(expected2, any_order=True)

    def test_response_attributes_invalid_status_code(self):
        otel_asgi.set_status_code(self.span, "Invalid Status Code")
        self.assertEqual(self.span.set_status.call_count, 1)

    def test_credential_removal(self):
        self.scope["server"] = ("username:password@mock", 80)
        self.scope["path"] = "/status/200"
        attrs = otel_asgi.collect_request_attributes(self.scope)
        self.assertEqual(
            attrs[SpanAttributes.HTTP_URL], "http://mock/status/200"
        )

    def test_collect_target_attribute_missing(self):
        self.assertIsNone(otel_asgi._collect_target_attribute(self.scope))

    def test_collect_target_attribute_fastapi(self):
        class TestRoute:
            path_format = "/api/users/{user_id}"

        self.scope["route"] = TestRoute()
        self.assertEqual(
            otel_asgi._collect_target_attribute(self.scope),
            "/api/users/{user_id}",
        )

    def test_collect_target_attribute_fastapi_mounted(self):
        class TestRoute:
            path_format = "/users/{user_id}"

        self.scope["route"] = TestRoute()
        self.scope["root_path"] = "/api/v2"
        self.assertEqual(
            otel_asgi._collect_target_attribute(self.scope),
            "/api/v2/users/{user_id}",
        )

    def test_collect_target_attribute_fastapi_starlette_invalid(self):
        self.scope["route"] = object()
        self.assertIsNone(
            otel_asgi._collect_target_attribute(self.scope),
            "HTTP_TARGET values is not None",
        )


class TestWrappedApplication(AsgiTestBase):
    def test_mark_span_internal_in_presence_of_span_from_other_framework(self):
        tracer_provider, exporter = TestBase.create_tracer_provider()
        tracer = tracer_provider.get_tracer(__name__)
        app = otel_asgi.OpenTelemetryMiddleware(
            simple_asgi, tracer_provider=tracer_provider
        )

        # Wrapping the otel intercepted app with server span
        async def wrapped_app(scope, receive, send):
            with tracer.start_as_current_span(
                "test", kind=SpanKind.SERVER
            ) as _:
                await app(scope, receive, send)

        self.seed_app(wrapped_app)
        self.send_default_request()
        span_list = exporter.get_finished_spans()

        self.assertEqual(SpanKind.INTERNAL, span_list[0].kind)
        self.assertEqual(SpanKind.INTERNAL, span_list[1].kind)
        self.assertEqual(SpanKind.INTERNAL, span_list[2].kind)
        self.assertEqual(trace_api.SpanKind.INTERNAL, span_list[3].kind)

        # SERVER "test"
        self.assertEqual(SpanKind.SERVER, span_list[4].kind)

        # internal span should be child of the test span we have provided
        self.assertEqual(
            span_list[4].context.span_id, span_list[3].parent.span_id
        )


class TestAsgiApplicationRaisingError(AsgiTestBase):
    def tearDown(self):
        pass

    def test_asgi_issue_1883(self):
        """
        Test that exception UnboundLocalError local variable 'start' referenced before assignment is not raised
        See https://github.com/open-telemetry/opentelemetry-python-contrib/issues/1883
        """

        async def bad_app(_scope, _receive, _send):
            raise ValueError("whatever")

        app = otel_asgi.OpenTelemetryMiddleware(bad_app)
        self.seed_app(app)
        self.send_default_request()
        try:
            asyncio.get_event_loop().run_until_complete(
                self.communicator.stop()
            )
        except ValueError as exc_info:
            self.assertEqual(exc_info.args[0], "whatever")
        except Exception as exc_info:  # pylint: disable=W0703
            self.fail(
                "expecting ValueError('whatever'), received instead: "
                + str(exc_info)
            )
        else:
            self.fail("expecting ValueError('whatever')")


if __name__ == "__main__":
    unittest.main()<|MERGE_RESOLUTION|>--- conflicted
+++ resolved
@@ -1344,7 +1344,6 @@
                             )
                             self.assertEqual(point.value, 0)
 
-<<<<<<< HEAD
     def test_basic_metric_success_nonrecording_span(self):
         mock_tracer = mock.Mock()
         mock_span = mock.Mock()
@@ -1403,7 +1402,7 @@
                                     dict(point.attributes),
                                 )
                                 self.assertEqual(point.value, 0)
-=======
+
     def test_basic_metric_success_new_semconv(self):
         app = otel_asgi.OpenTelemetryMiddleware(simple_asgi)
         self.seed_app(app)
@@ -1538,7 +1537,6 @@
                                 dict(point.attributes),
                             )
                             self.assertEqual(point.value, 0)
->>>>>>> 7da7f554
 
     def test_metric_target_attribute(self):
         expected_target = "/api/user/{id}"
