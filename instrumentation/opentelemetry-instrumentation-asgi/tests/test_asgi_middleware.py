--- conflicted
+++ resolved
@@ -566,7 +566,6 @@
             _SIMULATED_BACKGROUND_TASK_EXECUTION_TIME_S * 10**9,
         )
 
-<<<<<<< HEAD
     def test_exclude_internal_spans(self):
         """Test that internal spans are excluded from the emitted spans when
         the `exclude_receive_span` or `exclude_send_span` attributes are set.
@@ -589,10 +588,7 @@
                 for excluded_span in excluded_spans:
                     self.assertNotEqual(span.name, excluded_span)
 
-    def test_trailers(self):
-=======
     async def test_trailers(self):
->>>>>>> 830397ec
         """Test that trailers are emitted as expected and that the server span is ended
         BEFORE the background task is finished."""
         app = otel_asgi.OpenTelemetryMiddleware(
