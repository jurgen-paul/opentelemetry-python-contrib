# Copyright The OpenTelemetry Authors
#
# Licensed under the Apache License, Version 2.0 (the "License");
# you may not use this file except in compliance with the License.
# You may obtain a copy of the License at
#
#     http://www.apache.org/licenses/LICENSE-2.0
#
# Unless required by applicable law or agreed to in writing, software
# distributed under the License is distributed on an "AS IS" BASIS,
# WITHOUT WARRANTIES OR CONDITIONS OF ANY KIND, either express or implied.
# See the License for the specific language governing permissions and
# limitations under the License.

from logging import getLogger
<<<<<<< HEAD
from timeit import default_timer
=======
from time import time_ns
>>>>>>> 8107ad47

from pyramid.events import BeforeTraversal
from pyramid.httpexceptions import HTTPException, HTTPServerError
from pyramid.settings import asbool
from pyramid.tweens import EXCVIEW

import opentelemetry.instrumentation.wsgi as otel_wsgi
from opentelemetry import context, trace
from opentelemetry.instrumentation.propagators import (
    get_global_response_propagator,
)
from opentelemetry.instrumentation.pyramid.version import __version__
from opentelemetry.instrumentation.utils import _start_internal_or_server_span
from opentelemetry.metrics import get_meter
from opentelemetry.semconv.trace import SpanAttributes
from opentelemetry.util.http import get_excluded_urls

TWEEN_NAME = "opentelemetry.instrumentation.pyramid.trace_tween_factory"
SETTING_TRACE_ENABLED = "opentelemetry-pyramid.trace_enabled"

_ENVIRON_STARTTIME_KEY = "opentelemetry-pyramid.starttime_key"
_ENVIRON_SPAN_KEY = "opentelemetry-pyramid.span_key"
_ENVIRON_ACTIVATION_KEY = "opentelemetry-pyramid.activation_key"
_ENVIRON_ENABLED_KEY = "opentelemetry-pyramid.tracing_enabled_key"
_ENVIRON_TOKEN = "opentelemetry-pyramid.token"

_logger = getLogger(__name__)


_excluded_urls = get_excluded_urls("PYRAMID")


def includeme(config):
    config.add_settings({SETTING_TRACE_ENABLED: True})

    config.add_subscriber(_before_traversal, BeforeTraversal)
    _insert_tween(config)


def _insert_tween(config):
    settings = config.get_settings()
    tweens = settings.get("pyramid.tweens")
    # If the list is empty, pyramid does not consider the tweens have been
    # set explicitly. And if our tween is already there, nothing to do
    if not tweens or not tweens.strip():
        # Add our tween just before the default exception handler
        config.add_tween(TWEEN_NAME, over=EXCVIEW)


def _before_traversal(event):
    request = event.request
    request_environ = request.environ
    span_name = otel_wsgi.get_default_span_name(request_environ)

    enabled = request_environ.get(_ENVIRON_ENABLED_KEY)
    if enabled is None:
        _logger.warning(
            "Opentelemetry pyramid tween 'opentelemetry.instrumentation.pyramid.trace_tween_factory'"
            "was not called. Make sure that the tween is included in 'pyramid.tweens' if"
            "the tween list was created manually"
        )
        return

    if not enabled:
        # Tracing not enabled, return
        return

    start_time = request_environ.get(_ENVIRON_STARTTIME_KEY)
    tracer = trace.get_tracer(__name__, __version__)

    if request.matched_route:
        span_name = request.matched_route.pattern
    else:
        span_name = otel_wsgi.get_default_span_name(request_environ)

    span, token = _start_internal_or_server_span(
        tracer=tracer,
        span_name=span_name,
        start_time=start_time,
        context_carrier=request_environ,
        context_getter=otel_wsgi.wsgi_getter,
    )

    if span.is_recording():
        attributes = otel_wsgi.collect_request_attributes(request_environ)
        if request.matched_route:
            attributes[
                SpanAttributes.HTTP_ROUTE
            ] = request.matched_route.pattern
        for key, value in attributes.items():
            span.set_attribute(key, value)
        if span.kind == trace.SpanKind.SERVER:
            custom_attributes = (
                otel_wsgi.collect_custom_request_headers_attributes(
                    request_environ
                )
            )
            if len(custom_attributes) > 0:
                span.set_attributes(custom_attributes)

    activation = trace.use_span(span, end_on_exit=True)
    activation.__enter__()  # pylint: disable=E1101
    request_environ[_ENVIRON_ACTIVATION_KEY] = activation
    request_environ[_ENVIRON_SPAN_KEY] = span
    if token:
        request_environ[_ENVIRON_TOKEN] = token


def trace_tween_factory(handler, registry):
    # pylint: diable=too-many-statements
    settings = registry.settings
    enabled = asbool(settings.get(SETTING_TRACE_ENABLED, True))
    meter = get_meter(__name__, __version__)
    duration_histogram = meter.create_histogram(
        name="http.server.duration",
        unit="ms",
        description="measures the duration of the inbound HTTP request",
    )
    active_requests_counter = meter.create_up_down_counter(
        name="http.server.active_requests",
        unit="requests",
        description="measures the number of concurrent HTTP requests that are currently in-flight",
    )

    if not enabled:
        # If disabled, make a tween that signals to the
        # BeforeTraversal subscriber that tracing is disabled
        def disabled_tween(request):
            request.environ[_ENVIRON_ENABLED_KEY] = False
            return handler(request)

        return disabled_tween

    # make a request tracing function
    # pylint: disable=too-many-branches
    def trace_tween(request):
        # pylint: disable=E1101
        if _excluded_urls.url_disabled(request.url):
            request.environ[_ENVIRON_ENABLED_KEY] = False
            # short-circuit when we don't want to trace anything
            return handler(request)

        attributes = otel_wsgi.collect_request_attributes(request.environ)

        request.environ[_ENVIRON_ENABLED_KEY] = True
<<<<<<< HEAD
        request.environ[_ENVIRON_STARTTIME_KEY] = _time_ns()
        active_requests_count_attrs = (
            otel_wsgi._parse_active_request_count_attrs(attributes)
        )
        duration_attrs = otel_wsgi._parse_duration_attrs(attributes)

        start = default_timer()
        active_requests_counter.add(1, active_requests_count_attrs)
=======
        request.environ[_ENVIRON_STARTTIME_KEY] = time_ns()
>>>>>>> 8107ad47

        response = None
        status = None

        try:
            response = handler(request)
        except HTTPException as exc:
            # If the exception is a pyramid HTTPException,
            # that's still valuable information that isn't necessarily
            # a 500. For instance, HTTPFound is a 302.
            # As described in docs, Pyramid exceptions are all valid
            # response types
            response = exc
            raise
        except BaseException:
            # In the case that a non-HTTPException is bubbled up we
            # should infer a internal server error and raise
            status = "500 InternalServerError"
            raise
        finally:
            duration = max(round((default_timer() - start) * 1000), 0)
            status = getattr(response, "status", status)
            duration_attrs[
                SpanAttributes.HTTP_STATUS_CODE
            ] = otel_wsgi._parse_status_code(status)
            duration_histogram.record(duration, duration_attrs)
            active_requests_counter.add(-1, active_requests_count_attrs)
            span = request.environ.get(_ENVIRON_SPAN_KEY)
            enabled = request.environ.get(_ENVIRON_ENABLED_KEY)
            if not span and enabled:
                _logger.warning(
                    "Pyramid environ's OpenTelemetry span missing."
                    "If the OpenTelemetry tween was added manually, make sure"
                    "PyramidInstrumentor().instrument_config(config) is called"
                )
            elif enabled:

                if status is not None:
                    otel_wsgi.add_response_attributes(
                        span,
                        status,
                        getattr(response, "headerlist", None),
                    )

                if span.is_recording() and span.kind == trace.SpanKind.SERVER:
                    custom_attributes = (
                        otel_wsgi.collect_custom_response_headers_attributes(
                            getattr(response, "headerlist", None)
                        )
                    )
                    if len(custom_attributes) > 0:
                        span.set_attributes(custom_attributes)

                propagator = get_global_response_propagator()
                if propagator and hasattr(response, "headers"):
                    propagator.inject(response.headers)

                activation = request.environ.get(_ENVIRON_ACTIVATION_KEY)

                # Only considering HTTPServerError
                # to make sure 200, 300 and 400 exceptions are not reported as error
                if isinstance(response, HTTPServerError):
                    activation.__exit__(
                        type(response),
                        response,
                        getattr(response, "__traceback__", None),
                    )
                else:
                    activation.__exit__(None, None, None)

                env_token = request.environ.get(_ENVIRON_TOKEN, None)
                if env_token is not None:
                    context.detach(env_token)

        return response

    return trace_tween<|MERGE_RESOLUTION|>--- conflicted
+++ resolved
@@ -13,11 +13,8 @@
 # limitations under the License.
 
 from logging import getLogger
-<<<<<<< HEAD
+from time import time_ns
 from timeit import default_timer
-=======
-from time import time_ns
->>>>>>> 8107ad47
 
 from pyramid.events import BeforeTraversal
 from pyramid.httpexceptions import HTTPException, HTTPServerError
@@ -163,18 +160,7 @@
         attributes = otel_wsgi.collect_request_attributes(request.environ)
 
         request.environ[_ENVIRON_ENABLED_KEY] = True
-<<<<<<< HEAD
         request.environ[_ENVIRON_STARTTIME_KEY] = _time_ns()
-        active_requests_count_attrs = (
-            otel_wsgi._parse_active_request_count_attrs(attributes)
-        )
-        duration_attrs = otel_wsgi._parse_duration_attrs(attributes)
-
-        start = default_timer()
-        active_requests_counter.add(1, active_requests_count_attrs)
-=======
-        request.environ[_ENVIRON_STARTTIME_KEY] = time_ns()
->>>>>>> 8107ad47
 
         response = None
         status = None
