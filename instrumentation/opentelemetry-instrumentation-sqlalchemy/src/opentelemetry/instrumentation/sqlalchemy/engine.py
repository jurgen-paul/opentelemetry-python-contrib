# Copyright The OpenTelemetry Authors
#
# Licensed under the Apache License, Version 2.0 (the "License");
# you may not use this file except in compliance with the License.
# You may obtain a copy of the License at
#
#     http://www.apache.org/licenses/LICENSE-2.0
#
# Unless required by applicable law or agreed to in writing, software
# distributed under the License is distributed on an "AS IS" BASIS,
# WITHOUT WARRANTIES OR CONDITIONS OF ANY KIND, either express or implied.
# See the License for the specific language governing permissions and
# limitations under the License.

from threading import local
from weakref import WeakKeyDictionary

from sqlalchemy.event import listen  # pylint: disable=no-name-in-module

from opentelemetry import trace
from opentelemetry.instrumentation.sqlalchemy.version import __version__
from opentelemetry.trace.status import Status, StatusCode

# Network attribute semantic convention here:
# https://github.com/open-telemetry/opentelemetry-specification/blob/main/specification/trace/semantic_conventions/span-general.md#general-network-connection-attributes
_HOST = "net.peer.name"
_PORT = "net.peer.port"
# Database semantic conventions here:
# https://github.com/open-telemetry/opentelemetry-specification/blob/main/specification/trace/semantic_conventions/database.md
_STMT = "db.statement"
_DB = "db.name"
_USER = "db.user"


def _normalize_vendor(vendor):
    """Return a canonical name for a type of database."""
    if not vendor:
        return "db"  # should this ever happen?

    if "sqlite" in vendor:
        return "sqlite"

    if "postgres" in vendor or vendor == "psycopg2":
        return "postgresql"

    return vendor


def _get_tracer(engine, tracer_provider=None):
    if tracer_provider is None:
        tracer_provider = trace.get_tracer_provider()
    return tracer_provider.get_tracer(
        _normalize_vendor(engine.name), __version__
    )


# pylint: disable=unused-argument
def _wrap_create_engine(func, module, args, kwargs):
    """Trace the SQLAlchemy engine, creating an `EngineTracer`
    object that will listen to SQLAlchemy events.
    """
    engine = func(*args, **kwargs)
    EngineTracer(_get_tracer(engine), engine)
    return engine


class EngineTracer:
    def __init__(self, tracer, engine):
        self.tracer = tracer
        self.engine = engine
        self.vendor = _normalize_vendor(engine.name)
        self.cursor_mapping = WeakKeyDictionary()
        self.local = local()

        listen(engine, "before_cursor_execute", self._before_cur_exec)
        listen(engine, "after_cursor_execute", self._after_cur_exec)
        listen(engine, "handle_error", self._handle_error)

    @property
    def current_thread_span(self):
        return getattr(self.local, "current_span", None)

    @current_thread_span.setter
    def current_thread_span(self, span):
        setattr(self.local, "current_span", span)

    def _operation_name(self, db_name, statement):
        parts = []
        if isinstance(statement, str):
            # otel spec recommends against parsing SQL queries. We are not trying to parse SQL
            # but simply truncating the statement to the first word. This covers probably >95%
            # use cases and uses the SQL statement in span name correctly as per the spec.
            # For some very special cases it might not record the correct statement if the SQL
            # dialect is too weird but in any case it shouldn't break anything.
            parts.append(statement.split()[0])
        if db_name:
            parts.append(db_name)
        if not parts:
            return self.vendor
        return " ".join(parts)

    # pylint: disable=unused-argument
    def _before_cur_exec(self, conn, cursor, statement, *args):
        attrs, found = _get_attributes_from_url(conn.engine.url)
        if not found:
            attrs = _get_attributes_from_cursor(self.vendor, cursor, attrs)

        db_name = attrs.get(_DB, "")
        span = self.tracer.start_span(
            self._operation_name(db_name, statement),
            kind=trace.SpanKind.CLIENT,
        )
<<<<<<< HEAD
        self.current_thread_span = self.cursor_mapping[cursor] = span
        with self.tracer.use_span(span, end_on_exit=False):
            if span.is_recording():
                span.set_attribute(_STMT, statement)
                span.set_attribute("db.system", self.vendor)
=======
        with trace.use_span(self.current_span, end_on_exit=False):
            if self.current_span.is_recording():
                self.current_span.set_attribute(_STMT, statement)
                self.current_span.set_attribute("db.system", self.vendor)
>>>>>>> 9ef4410f
                for key, value in attrs.items():
                    span.set_attribute(key, value)

    # pylint: disable=unused-argument
    def _after_cur_exec(self, conn, cursor, statement, *args):
        span = self.cursor_mapping.get(cursor, None)
        if span is None:
            return

        span.end()

    def _handle_error(self, context):
        span = self.current_thread_span
        if span is None:
            return

        try:
            if span.is_recording():
                span.set_status(
                    Status(StatusCode.ERROR, str(context.original_exception),)
                )
        finally:
            span.end()


def _get_attributes_from_url(url):
    """Set connection tags from the url. return true if successful."""
    attrs = {}
    if url.host:
        attrs[_HOST] = url.host
    if url.port:
        attrs[_PORT] = url.port
    if url.database:
        attrs[_DB] = url.database
    if url.username:
        attrs[_USER] = url.username
    return attrs, bool(url.host)


def _get_attributes_from_cursor(vendor, cursor, attrs):
    """Attempt to set db connection attributes by introspecting the cursor."""
    if vendor == "postgresql":
        # pylint: disable=import-outside-toplevel
        from psycopg2.extensions import parse_dsn

        if hasattr(cursor, "connection") and hasattr(cursor.connection, "dsn"):
            dsn = getattr(cursor.connection, "dsn", None)
            if dsn:
                data = parse_dsn(dsn)
                attrs[_DB] = data.get("dbname")
                attrs[_HOST] = data.get("host")
                attrs[_PORT] = int(data.get("port"))
    return attrs<|MERGE_RESOLUTION|>--- conflicted
+++ resolved
@@ -110,18 +110,11 @@
             self._operation_name(db_name, statement),
             kind=trace.SpanKind.CLIENT,
         )
-<<<<<<< HEAD
         self.current_thread_span = self.cursor_mapping[cursor] = span
-        with self.tracer.use_span(span, end_on_exit=False):
+        with trace.use_span(span, end_on_exit=False):
             if span.is_recording():
                 span.set_attribute(_STMT, statement)
                 span.set_attribute("db.system", self.vendor)
-=======
-        with trace.use_span(self.current_span, end_on_exit=False):
-            if self.current_span.is_recording():
-                self.current_span.set_attribute(_STMT, statement)
-                self.current_span.set_attribute("db.system", self.vendor)
->>>>>>> 9ef4410f
                 for key, value in attrs.items():
                     span.set_attribute(key, value)
 
