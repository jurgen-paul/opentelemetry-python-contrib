--- conflicted
+++ resolved
@@ -326,7 +326,6 @@
             schema_url="https://opentelemetry.io/schemas/1.11.0",
         )
 
-<<<<<<< HEAD
         token = context.attach(parent_context)
 
         try:
@@ -338,74 +337,17 @@
                 if span.is_recording():
                     lambda_context = args[1]
                     # NOTE: The specs mention an exception here, allowing the
-                    # `ResourceAttributes.FAAS_ID` attribute to be set as a span
+                    # `SpanAttributes.CLOUD_RESOURCE_ID` attribute to be set as a span
                     # attribute instead of a resource attribute.
                     #
                     # See more:
-                    # https://github.com/open-telemetry/opentelemetry-specification/blob/main/specification/trace/semantic_conventions/faas.md#example
-=======
-        with tracer.start_as_current_span(
-            name=orig_handler_name,
-            context=parent_context,
-            kind=span_kind,
-        ) as span:
-            if span.is_recording():
-                lambda_context = args[1]
-                # NOTE: The specs mention an exception here, allowing the
-                # `SpanAttributes.CLOUD_RESOURCE_ID` attribute to be set as a span
-                # attribute instead of a resource attribute.
-                #
-                # See more:
-                # https://github.com/open-telemetry/semantic-conventions/blob/main/docs/faas/aws-lambda.md#resource-detector
-                span.set_attribute(
-                    SpanAttributes.CLOUD_RESOURCE_ID,
-                    lambda_context.invoked_function_arn,
-                )
-                span.set_attribute(
-                    SpanAttributes.FAAS_INVOCATION_ID,
-                    lambda_context.aws_request_id,
-                )
-
-                # NOTE: `cloud.account.id` can be parsed from the ARN as the fifth item when splitting on `:`
-                #
-                # See more:
-                # https://github.com/open-telemetry/semantic-conventions/blob/main/docs/faas/aws-lambda.md#all-triggers
-                account_id = lambda_context.invoked_function_arn.split(":")[4]
-                span.set_attribute(
-                    ResourceAttributes.CLOUD_ACCOUNT_ID,
-                    account_id,
-                )
-
-            exception = None
-            result = None
-            try:
-                result = call_wrapped(*args, **kwargs)
-            except Exception as exc:  # pylint: disable=W0703
-                exception = exc
-                span.set_status(Status(StatusCode.ERROR))
-                span.record_exception(exception)
-
-            # If the request came from an API Gateway, extract http attributes from the event
-            # https://github.com/open-telemetry/opentelemetry-specification/blob/main/specification/trace/semantic_conventions/instrumentation/aws-lambda.md#api-gateway
-            # https://github.com/open-telemetry/opentelemetry-specification/blob/main/specification/trace/semantic_conventions/http.md#http-server-semantic-conventions
-            if isinstance(lambda_event, dict) and lambda_event.get(
-                "requestContext"
-            ):
-                span.set_attribute(SpanAttributes.FAAS_TRIGGER, "http")
-
-                if lambda_event.get("version") == "2.0":
-                    _set_api_gateway_v2_proxy_attributes(lambda_event, span)
-                else:
-                    _set_api_gateway_v1_proxy_attributes(lambda_event, span)
-
-                if isinstance(result, dict) and result.get("statusCode"):
->>>>>>> bc804a3b
+                    # https://github.com/open-telemetry/semantic-conventions/blob/main/docs/faas/aws-lambda.md#resource-detector
                     span.set_attribute(
-                        ResourceAttributes.FAAS_ID,
+                        SpanAttributes.CLOUD_RESOURCE_ID,
                         lambda_context.invoked_function_arn,
                     )
                     span.set_attribute(
-                        SpanAttributes.FAAS_EXECUTION,
+                        SpanAttributes.FAAS_INVOCATION_ID,
                         lambda_context.aws_request_id,
                     )
 
@@ -420,6 +362,7 @@
                     )
 
                 exception = None
+                result = None
                 try:
                     result = call_wrapped(*args, **kwargs)
                 except Exception as exc:  # pylint: disable=W0703
